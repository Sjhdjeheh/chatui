import os

os.environ["WANDB_MODE"] = "offline"
os.environ["WANDB_DISABLED"] = "true"

import json
import math
import random
import shutil
import sys
import threading
import time
import traceback
<<<<<<< HEAD
import os
=======
from datetime import datetime
>>>>>>> 73a0def4
from pathlib import Path

import gradio as gr
import torch
import transformers
from datasets import Dataset, load_dataset
from peft import (
    LoraConfig,
    get_peft_model,
    prepare_model_for_int8_training,
    set_peft_model_state_dict
)

from modules import shared, ui, utils
from modules.evaluate import (
    calculate_perplexity,
    generate_markdown_table,
    save_past_evaluations
)
from modules.logging_colors import logger

# This mapping is from a very recent commit, not yet released.
# If not available, default to a backup map for some common model types.
try:
    from peft.utils.other import \
        TRANSFORMERS_MODELS_TO_LORA_TARGET_MODULES_MAPPING as \
        model_to_lora_modules
    from transformers.models.auto.modeling_auto import (
        MODEL_FOR_CAUSAL_LM_MAPPING_NAMES
    )
    MODEL_CLASSES = {v: k for k, v in MODEL_FOR_CAUSAL_LM_MAPPING_NAMES}
except:
    standard_modules = ["q_proj", "v_proj"]
    model_to_lora_modules = {"llama": standard_modules, "opt": standard_modules, "gptj": standard_modules, "gpt_neox": ["query_key_value"], "rw": ["query_key_value"]}
    MODEL_CLASSES = {
        "LlamaForCausalLM": "llama",
        "OPTForCausalLM": "opt",
        "GPTJForCausalLM": "gptj",
        "GPTNeoXForCausalLM": "gpt_neox",
        "RWForCausalLM": "rw"

    }

train_log = {}
train_template = {}

WANT_INTERRUPT = False
PARAMETERS = ["lora_name", "always_override", "save_steps", "micro_batch_size", "batch_size", "epochs", "learning_rate", "lr_scheduler_type", "lora_rank", "lora_alpha", "lora_dropout", "cutoff_len", "dataset", "eval_dataset", "format", "eval_steps", "raw_text_file", "overlap_len", "newline_favor_len", "higher_rank_limit", "warmup_steps", "optimizer", "hard_cut_string", "train_only_after", "stop_at_loss"]


def create_train_interface():
    with gr.Tab('Train LoRA', elem_id='lora-train-tab'):
        gr.Markdown("Confused? [[Click here for a guide]](https://github.com/oobabooga/text-generation-webui/blob/main/docs/Training-LoRAs.md)")

        with gr.Row():
            lora_name = gr.Textbox(label='Name', info='The name of your new LoRA file')
            always_override = gr.Checkbox(label='Override Existing Files', value=False, info='If the name given is the same as an existing file, checking this will replace that file. Leaving unchecked will load that file and continue from it (must use the same rank value as the original had).')
            save_steps = gr.Number(label='Save every n steps', value=0, info='If above 0, a checkpoint of the LoRA will be saved every time this many steps pass.')

        with gr.Row():
            copy_from = gr.Dropdown(label='Copy parameters from', value='None', choices=utils.get_available_loras())
            ui.create_refresh_button(copy_from, lambda: None, lambda: {'choices': utils.get_available_loras()}, 'refresh-button')

        with gr.Row():
            # TODO: Implement multi-device support.
            micro_batch_size = gr.Slider(label='Micro Batch Size', value=4, minimum=1, maximum=128, step=1, info='Per-device batch size (NOTE: multiple devices not yet implemented). Increasing this will increase VRAM usage.')
            batch_size = gr.Slider(label='Batch Size', value=128, minimum=0, maximum=1024, step=4, info='Global batch size. The two batch sizes together determine gradient accumulation (gradientAccum = batch / microBatch). Higher gradient accum values lead to better quality training.')

        with gr.Row():
            epochs = gr.Number(label='Epochs', value=3, info='Number of times every entry in the dataset should be fed into training. So 1 means feed each item in once, 5 means feed it in five times, etc.')
            learning_rate = gr.Textbox(label='Learning Rate', value='3e-4', info='Learning rate, in scientific notation. 3e-4 is a good starting base point. 1e-2 is extremely high, 1e-6 is extremely low.')
            lr_scheduler_type = gr.Dropdown(label='LR Scheduler', value='linear', choices=['linear', 'constant', 'constant_with_warmup', 'cosine', 'cosine_with_restarts', 'polynomial', 'inverse_sqrt'], info='Learning rate scheduler - defines how the learning rate changes over time. "Constant" means never change, "linear" means to go in a straight line from the learning rate down to 0, cosine follows a curve, etc.')

        # TODO: What is the actual maximum rank? Likely distinct per model. This might be better to somehow be on a log scale.
        lora_rank = gr.Slider(label='LoRA Rank', value=32, minimum=0, maximum=1024, step=4, info='LoRA Rank, or dimension count. Higher values produce a larger file with better control over the model\'s content. Smaller values produce a smaller file with less overall control. Small values like 4 or 8 are great for stylistic guidance, higher values like 128 or 256 are good for teaching content upgrades, extremely high values (1024+) are difficult to train but may improve fine-detail learning for large datasets. Higher ranks also require higher VRAM.')
        lora_alpha = gr.Slider(label='LoRA Alpha', value=64, minimum=0, maximum=2048, step=4, info='LoRA Alpha. This divided by the rank becomes the scaling of the LoRA. Higher means stronger. A good standard value is twice your Rank.')

        cutoff_len = gr.Slider(label='Cutoff Length', minimum=0, maximum=2048, value=256, step=32, info='Cutoff length for text input. Essentially, how long of a line of text to feed in at a time. Higher values require drastically more VRAM.')

        with gr.Tab(label='Formatted Dataset'):
            with gr.Row():
                dataset = gr.Dropdown(choices=utils.get_datasets('training/datasets', 'json'), value='None', label='Dataset', info='The dataset file to use for training.')
                ui.create_refresh_button(dataset, lambda: None, lambda: {'choices': utils.get_datasets('training/datasets', 'json')}, 'refresh-button')
                eval_dataset = gr.Dropdown(choices=utils.get_datasets('training/datasets', 'json'), value='None', label='Evaluation Dataset', info='The (optional) dataset file used to evaluate the model after training.')
                ui.create_refresh_button(eval_dataset, lambda: None, lambda: {'choices': utils.get_datasets('training/datasets', 'json')}, 'refresh-button')
                format = gr.Dropdown(choices=utils.get_datasets('training/formats', 'json'), value='None', label='Data Format', info='The format file used to decide how to format the dataset input.')
                ui.create_refresh_button(format, lambda: None, lambda: {'choices': utils.get_datasets('training/formats', 'json')}, 'refresh-button')

            eval_steps = gr.Number(label='Evaluate every n steps', value=100, info='If an evaluation dataset is given, test it every time this many steps pass.')

        with gr.Tab(label="Raw text file"):
            with gr.Row():
                raw_text_file = gr.Dropdown(choices=utils.get_datasets('training/datasets', 'txt'), value='None', label='Text file', info='The raw text file to use for training.')
                ui.create_refresh_button(raw_text_file, lambda: None, lambda: {'choices': utils.get_datasets('training/datasets', 'txt')}, 'refresh-button')
                hard_cut_string = gr.Textbox(label='Hard Cut String', value='\\n\\n\\n', info='String that indicates a hard cut between text parts. Helps prevent unwanted overlap.')

            with gr.Row():
                overlap_len = gr.Slider(label='Overlap Length', minimum=0, maximum=512, value=128, step=16, info='Overlap length - ie how many tokens from the prior chunk of text to include into the next chunk. (The chunks themselves will be of a size determined by Cutoff Length below). Setting overlap to exactly half the cutoff length may be ideal.')
                newline_favor_len = gr.Slider(label='Prefer Newline Cut Length', minimum=0, maximum=512, value=128, step=16, info='Length (in characters, not tokens) of the maximum distance to shift an overlap cut by to ensure chunks cut at newlines. If too low, cuts may occur in the middle of lines.')

        with gr.Accordion(label='Advanced Options', open=False):
            lora_dropout = gr.Slider(label='LoRA Dropout', minimum=0.0, maximum=1.0, step=0.025, value=0.05, info='Percentage probability for dropout of LoRA layers. This can help reduce overfitting. Most users should leave at default.')
            warmup_steps = gr.Number(label='Warmup Steps', value=100, info='For this many steps at the start, the learning rate will be lower than normal. This helps the trainer prepare the model and precompute statistics to improve the quality of training after the start.')
            optimizer = gr.Dropdown(label='Optimizer', value='adamw_torch', choices=['adamw_hf', 'adamw_torch', 'adamw_torch_fused', 'adamw_torch_xla', 'adamw_apex_fused', 'adafactor', 'adamw_bnb_8bit', 'adamw_anyprecision', 'sgd', 'adagrad'], info='Different optimizer implementation options, for advanced users. Effects of different options are not well documented yet.')
            train_only_after = gr.Textbox(label='Train Only After', value='', info='Only consider text *after* this string in any given chunk for training. For Alpaca datasets, use "### Response:" to only train the response and ignore the input.')
            stop_at_loss = gr.Slider(label='Stop at loss', minimum=0.0, maximum=3.0, step=0.1, value=0.00, info='The process will automatically stop once the desired loss value is reached. (reasonable numbers are 1.5-1.8)')

            with gr.Row():
                higher_rank_limit = gr.Checkbox(label='Enable higher ranks', value=False, info='If checked, changes Rank/Alpha slider above to go much higher. This will not work without a datacenter-class GPU.')

        with gr.Row():
            start_button = gr.Button("Start LoRA Training")
            stop_button = gr.Button("Interrupt")

        output = gr.Markdown(value="Ready")

    with gr.Tab('Perplexity evaluation', elem_id='evaluate-tab'):
        with gr.Row():
            with gr.Column():
                models = gr.Dropdown(utils.get_available_models(), label='Models', multiselect=True)
                evaluate_text_file = gr.Dropdown(choices=['wikitext', 'ptb', 'ptb_new'] + utils.get_datasets('training/datasets', 'txt')[1:], value='wikitext', label='Input dataset', info='The raw text file on which the model will be evaluated. The first options are automatically downloaded: wikitext, ptb, and ptb_new. The next options are your local text files under training/datasets.')
                with gr.Row():
                    stride_length = gr.Slider(label='Stride', minimum=1, maximum=2048, value=512, step=1, info='Used to make the evaluation faster at the cost of accuracy. 1 = slowest but most accurate. 512 is a common value.')
                    max_length = gr.Slider(label='max_length', minimum=0, maximum=8096, value=0, step=1, info='The context for each evaluation. If set to 0, the maximum context length for the model will be used.')

                with gr.Row():
                    start_current_evaluation = gr.Button("Evaluate loaded model")
                    start_evaluation = gr.Button("Evaluate selected models")
                    stop_evaluation = gr.Button("Interrupt")

            with gr.Column():
                evaluation_log = gr.Markdown(value='')

        evaluation_table = gr.Dataframe(value=generate_markdown_table(), interactive=True)
        with gr.Row():
            save_comments = gr.Button('Save comments', elem_classes="small-button")
            refresh_table = gr.Button('Refresh the table', elem_classes="small-button")

    # Training events
    all_params = [lora_name, always_override, save_steps, micro_batch_size, batch_size, epochs, learning_rate, lr_scheduler_type, lora_rank, lora_alpha, lora_dropout, cutoff_len, dataset, eval_dataset, format, eval_steps, raw_text_file, overlap_len, newline_favor_len, higher_rank_limit, warmup_steps, optimizer, hard_cut_string, train_only_after, stop_at_loss]
    copy_from.change(do_copy_params, [copy_from] + all_params, all_params)
    start_button.click(do_train, all_params, output)
    stop_button.click(do_interrupt, None, None, queue=False)
    higher_rank_limit.change(change_rank_limit, [higher_rank_limit], [lora_rank, lora_alpha])

    # Evaluation events. For some reason, the interrupt event
    # doesn't work with the .then() syntax, so I write them one
    # by one in this ugly but functional way.
    ev = start_evaluation.click(calculate_perplexity, [models, evaluate_text_file, stride_length, max_length], evaluation_log, show_progress=False)
    start_evaluation.click(generate_markdown_table, None, evaluation_table, show_progress=False)

    tmp = gr.State('')
    start_current_evaluation.click(lambda: ['current model'], None, tmp)
    ev_cur = start_current_evaluation.click(calculate_perplexity, [tmp, evaluate_text_file, stride_length, max_length], evaluation_log, show_progress=False)
    start_current_evaluation.click(generate_markdown_table, None, evaluation_table, show_progress=False)

    stop_evaluation.click(None, None, None, cancels=[ev, ev_cur], queue=False)
    refresh_table.click(generate_markdown_table, None, evaluation_table, show_progress=True)
    save_comments.click(
        save_past_evaluations, evaluation_table, None).then(
        lambda: "Comments saved.", None, evaluation_log, show_progress=False)


def do_interrupt():
    global WANT_INTERRUPT
    WANT_INTERRUPT = True


def do_copy_params(lora_name: str, *args):
    f_name = f"{shared.args.lora_dir}/{clean_path(None, lora_name)}/training_parameters.json"
    if Path(f_name).is_file():
        with open(f_name, 'r', encoding='utf-8') as format_file:
            params: dict[str, str] = json.load(format_file)
    else:
        params = {}

    result = list()
    for i in range(0, len(PARAMETERS)):
        key = PARAMETERS[i]
        if key in params:
            result.append(params[key])
        else:
            result.append(args[i])

    return result


def change_rank_limit(use_higher_ranks: bool):
    mult = 2 if use_higher_ranks else 1
    return {"maximum": 1024 * mult, "__type__": "update"}, {"maximum": 2048 * mult, "__type__": "update"}


def clean_path(base_path: str, path: str):
    """Strips unusual symbols and forcibly builds a path as relative to the intended directory."""
    # TODO: Probably could do with a security audit to guarantee there's no ways this can be bypassed to target an unwanted path.
    # Or swap it to a strict whitelist of [a-zA-Z_0-9]
    path = path.replace('\\', '/').replace('..', '_')
    if base_path is None:
        return path

    return f'{Path(base_path).absolute()}/{path}'


def backup_adapter(input_folder):
    # Get the creation date of the file adapter_model.bin
    try:
        adapter_file = Path(f"{input_folder}/adapter_model.bin")
        if adapter_file.is_file():

            logger.info("Backing up existing LoRA adapter...")
            creation_date = datetime.fromtimestamp(adapter_file.stat().st_ctime)
            creation_date_str = creation_date.strftime("Backup-%Y-%m-%d")

            # Create the new subfolder
            subfolder_path = Path(f"{input_folder}/{creation_date_str}")
            subfolder_path.mkdir(parents=True, exist_ok=True)

            # Check if the file already exists in the subfolder
            backup_adapter_file = Path(f"{input_folder}/{creation_date_str}/adapter_model.bin")
            if backup_adapter_file.is_file():
                print(" - Backup already exists. Skipping backup process.")
                return

            # Copy existing files to the new subfolder
            existing_files = Path(input_folder).iterdir()
            for file in existing_files:
                if file.is_file():
                    shutil.copy2(file, subfolder_path)
    except Exception as e:
        print("An error occurred in backup_adapter:", str(e))


def calc_trainable_parameters(model):
    trainable_params = 0
    all_param = 0
    for _, param in model.named_parameters():
        num_params = param.numel()
        # if using DS Zero 3 and the weights are initialized empty
        if num_params == 0 and hasattr(param, "ds_numel"):
            num_params = param.ds_numel

        all_param += num_params
        if param.requires_grad:
            trainable_params += num_params

    return trainable_params, all_param


def do_train(lora_name: str, always_override: bool, save_steps: int, micro_batch_size: int, batch_size: int, epochs: int, learning_rate: str, lr_scheduler_type: str, lora_rank: int, lora_alpha: int, lora_dropout: float, cutoff_len: int, dataset: str, eval_dataset: str, format: str, eval_steps: int, raw_text_file: str, overlap_len: int, newline_favor_len: int, higher_rank_limit: bool, warmup_steps: int, optimizer: str, hard_cut_string: str, train_only_after: str, stop_at_loss: float):

    if shared.args.monkey_patch:
        from monkeypatch.peft_tuners_lora_monkey_patch import (
            replace_peft_model_with_gptq_lora_model
        )
        replace_peft_model_with_gptq_lora_model()

    global WANT_INTERRUPT
    WANT_INTERRUPT = False

    # == Input validation / processing ==
    yield "Prepping..."
    lora_file_path = clean_path(None, lora_name)
    if lora_file_path.strip() == '':
        yield "Missing or invalid LoRA file name input."
        return

    lora_file_path = f"{shared.args.lora_dir}/{lora_file_path}"
    actual_lr = float(learning_rate)
    model_type = type(shared.model).__name__

    if model_type in MODEL_CLASSES:
        model_id = MODEL_CLASSES[model_type]
    else:
        model_id = "llama"
        if model_type == "PeftModelForCausalLM":
            if len(shared.lora_names) > 0:
                yield "You are trying to train a LoRA while you already have another LoRA loaded. This will work, but may have unexpected effects. *(Will continue anyway in 5 seconds, press `Interrupt` to stop.)*"
                logger.warning("Training LoRA over top of another LoRA. May have unexpected effects.")
            else:
                yield "Model ID not matched due to LoRA loading. Consider reloading base model. *(Will continue anyway in 5 seconds, press `Interrupt` to stop.)*"
                logger.warning("Model ID not matched due to LoRA loading. Consider reloading base model.")
        else:
            yield "LoRA training has only currently been validated for LLaMA, OPT, GPT-J, and GPT-NeoX models. Unexpected errors may follow. *(Will continue anyway in 5 seconds, press `Interrupt` to stop.)*"
            logger.warning(f"LoRA training has only currently been validated for LLaMA, OPT, GPT-J, and GPT-NeoX models. (Found model type: {model_type})")

        time.sleep(5)

    if shared.args.wbits > 0 and not shared.args.monkey_patch:
        yield "LoRA training with GPTQ models requires loading with `--monkey-patch`"
        return

    elif not (shared.args.load_in_8bit or shared.args.load_in_4bit) and shared.args.wbits <= 0:
        yield "It is highly recommended you use `--load-in-8bit` for LoRA training. *(Will continue anyway in 2 seconds, press `Interrupt` to stop.)*"
        logger.warning("It is highly recommended you use `--load-in-8bit` for LoRA training.")
        time.sleep(2)  # Give it a moment for the message to show in UI before continuing

    if cutoff_len <= 0 or micro_batch_size <= 0 or batch_size <= 0 or actual_lr <= 0 or lora_rank <= 0 or lora_alpha <= 0:
        yield "Cannot input zeroes."
        return

    gradient_accumulation_steps = batch_size // micro_batch_size
    shared.tokenizer.pad_token_id = 0
    shared.tokenizer.padding_side = "left"

    def encode(text, add_bos_token):
        result = shared.tokenizer.encode(text, truncation=True, max_length=cutoff_len)
        if not add_bos_token and result[0] == shared.tokenizer.bos_token_id:
            result = result[1:]
        return result

    def tokenize(prompt):

        if train_only_after == '' or train_only_after not in prompt:
            input_ids = encode(prompt, True)
            input_ids = [shared.tokenizer.pad_token_id] * (cutoff_len - len(input_ids)) + input_ids
            labels = [1] * len(input_ids)

        else:
            ind = prompt.index(train_only_after) + len(train_only_after)
            before_tokens = encode(prompt[:ind], True)
            after_tokens = encode(prompt[ind:], False)

            full_length = len(after_tokens) + len(before_tokens)
            if full_length > cutoff_len:
                after_tokens = after_tokens[:cutoff_len - len(before_tokens)]
            else:
                before_tokens = [shared.tokenizer.pad_token_id] * (cutoff_len - full_length) + before_tokens

            input_ids = before_tokens + after_tokens
            labels = [-100] * len(before_tokens) + [1] * len(after_tokens)

        input_ids = torch.tensor(input_ids)
        return {
            "input_ids": input_ids,
            "labels": labels,
            "attention_mask": input_ids.ne(shared.tokenizer.pad_token_id),
        }

    train_template.clear()

    # == Prep the dataset, format, etc ==
    if raw_text_file not in ['None', '']:
<<<<<<< HEAD
        logging.info("Loading raw text file dataset...")
        fullpath=clean_path('training/datasets', f'{raw_text_file}')
        if os.path.isdir(fullpath):
            print('Training path directory {}'.format(raw_text_file))
            raw_text = ""
            for filename in os.listdir(fullpath):
                if filename.endswith('.txt'):
                    with open(os.path.join(fullpath, filename), 'r', encoding='utf-8') as file:
                        raw_text += file.read()
                    print("Loaded training file:", filename)
        else:
            with open(clean_path('training/datasets', f'{raw_text_file}.txt'), 'r', encoding='utf-8') as file:
                raw_text = file.read()
=======
        logger.info("Loading raw text file dataset...")

        train_template["template_type"] = "raw_text"

        with open(clean_path('training/datasets', f'{raw_text_file}.txt'), 'r', encoding='utf-8') as file:
            raw_text = file.read().replace('\r', '')
>>>>>>> 73a0def4

        cut_string = hard_cut_string.replace('\\n', '\n')
        out_tokens = []
        for text_part in raw_text.split(cut_string):
            if text_part.strip() == '':
                continue

            tokens = shared.tokenizer.encode(text_part)
            step = cutoff_len - overlap_len
            if step <= 0:
                yield f"Error: overlap_len ({overlap_len}) cannot be greater than or equal to cutoff_len ({cutoff_len})"
                return

            tokens = list(split_chunks(tokens, step))
            for i in range(1, len(tokens)):
                tokens[i] = tokens[i - 1][-overlap_len:] + tokens[i]

            out_tokens.extend(tokens)
            del tokens

        del raw_text  # Note: could be a gig for a large dataset, so delete redundant data as we go to be safe on RAM
        text_chunks = [shared.tokenizer.decode(x) for x in out_tokens]
        del out_tokens
        if newline_favor_len > 0:
            text_chunks = [cut_chunk_for_newline(x, newline_favor_len) for x in text_chunks]

        train_data = Dataset.from_list([tokenize(x) for x in text_chunks])
        del text_chunks
        eval_data = None
    else:
        if dataset in ['None', '']:
            yield "**Missing dataset choice input, cannot continue.**"
            return

        if format in ['None', '']:
            yield "**Missing format choice input, cannot continue.**"
            return

        train_template["template_type"] = "dataset"

        with open(clean_path('training/formats', f'{format}.json'), 'r', encoding='utf-8-sig') as formatFile:
            format_data: dict[str, str] = json.load(formatFile)

        # == store training prompt ==
        for _, value in format_data.items():
            prompt_key = f"template_{len(train_template)}"
            train_template[prompt_key] = value

        def generate_prompt(data_point: dict[str, str]):
            for options, data in format_data.items():
                if set(options.split(',')) == set(x[0] for x in data_point.items() if (x[1] is not None and len(x[1].strip()) > 0)):
                    for key, val in data_point.items():
                        if val is not None:
                            data = data.replace(f'%{key}%', val)
                    return data
            raise RuntimeError(f'Data-point "{data_point}" has no keyset match within format "{list(format_data.keys())}"')

        def generate_and_tokenize_prompt(data_point):
            prompt = generate_prompt(data_point)
            return tokenize(prompt)

        logger.info("Loading JSON datasets...")
        data = load_dataset("json", data_files=clean_path('training/datasets', f'{dataset}.json'))
        train_data = data['train'].map(generate_and_tokenize_prompt, new_fingerprint='%030x' % random.randrange(16**30))

        if eval_dataset == 'None':
            eval_data = None
        else:
            eval_data = load_dataset("json", data_files=clean_path('training/datasets', f'{eval_dataset}.json'))
            eval_data = eval_data['train'].map(generate_and_tokenize_prompt, new_fingerprint='%030x' % random.randrange(16**30))

    # == Start prepping the model itself ==
    if not hasattr(shared.model, 'lm_head') or hasattr(shared.model.lm_head, 'weight'):
        logger.info("Getting model ready...")
        prepare_model_for_int8_training(shared.model)

    logger.info("Prepping for training...")
    config = LoraConfig(
        r=lora_rank,
        lora_alpha=lora_alpha,
        target_modules=model_to_lora_modules[model_id],
        lora_dropout=lora_dropout,
        bias="none",
        task_type="CAUSAL_LM"
    )

    # == Backup the existing adapter ==
    if not always_override:
        backup_adapter(lora_file_path)

    # == get model trainable params
    model_trainable_params, model_all_params = calc_trainable_parameters(shared.model)

    try:
        logger.info("Creating LoRA model...")
        lora_model = get_peft_model(shared.model, config)
        if not always_override and Path(f"{lora_file_path}/adapter_model.bin").is_file():
            logger.info("Loading existing LoRA data...")
            state_dict_peft = torch.load(f"{lora_file_path}/adapter_model.bin")
            set_peft_model_state_dict(lora_model, state_dict_peft)
    except:
        yield traceback.format_exc()
        return

    if shared.args.monkey_patch:
        for n, m in lora_model.named_modules():
            if '4bit' in str(type(m)):
                if m.is_v1_model:
                    m.zeros = m.zeros.half()

                m.scales = m.scales.half()

    class Tracked():
        def __init__(self):
            self.current_steps = 0
            self.max_steps = 0
            self.did_save = False

    tracked = Tracked()
    actual_save_steps = math.ceil(save_steps / gradient_accumulation_steps)

    class Callbacks(transformers.TrainerCallback):
        def on_step_begin(self, args: transformers.TrainingArguments, state: transformers.TrainerState, control: transformers.TrainerControl, **kwargs):
            tracked.current_steps = state.global_step * gradient_accumulation_steps
            tracked.max_steps = state.max_steps * gradient_accumulation_steps
            if WANT_INTERRUPT:
                control.should_epoch_stop = True
                control.should_training_stop = True
            elif state.global_step > 0 and actual_save_steps > 0 and state.global_step % actual_save_steps == 0:
                lora_model.save_pretrained(f"{lora_file_path}/checkpoint-{tracked.current_steps}/")
                # Save log
                with open(f"{lora_file_path}/checkpoint-{tracked.current_steps}/training_log.json", 'w', encoding='utf-8') as file:
                    json.dump(train_log, file, indent=2)
                # == Save training prompt ==
                with open(f"{lora_file_path}/checkpoint-{tracked.current_steps}/training_prompt.json", 'w', encoding='utf-8') as file:
                    json.dump(train_template, file, indent=2)

        def on_substep_end(self, args: transformers.TrainingArguments, state: transformers.TrainerState, control: transformers.TrainerControl, **kwargs):
            tracked.current_steps += 1
            if WANT_INTERRUPT:
                control.should_epoch_stop = True
                control.should_training_stop = True

        def on_log(self, args: transformers.TrainingArguments, state: transformers.TrainerState, control: transformers.TrainerControl, logs, **kwargs):
            train_log.update(logs)
            train_log.update({"current_steps": tracked.current_steps})
            if WANT_INTERRUPT:
                print("\033[1;31;1mInterrupted by user\033[0;37;0m")

            print(f"\033[1;30;40mStep: {tracked.current_steps} \033[0;37;0m", end='')
            if 'loss' in logs:
                loss = float(logs['loss'])
                if loss <= stop_at_loss:
                    control.should_epoch_stop = True
                    control.should_training_stop = True
                    print(f"\033[1;31;1mStop Loss {stop_at_loss} reached.\033[0;37;0m")

    trainer = transformers.Trainer(
        model=lora_model,
        train_dataset=train_data,
        eval_dataset=eval_data,
        args=transformers.TrainingArguments(
            report_to=None,
            per_device_train_batch_size=micro_batch_size,
            gradient_accumulation_steps=gradient_accumulation_steps,
            warmup_steps=math.ceil(warmup_steps / gradient_accumulation_steps),
            num_train_epochs=epochs,
            learning_rate=actual_lr,
            fp16=False if shared.args.cpu else True,
            optim=optimizer,
            logging_steps=2 if stop_at_loss > 0 else 5,
            evaluation_strategy="steps" if eval_data is not None else "no",
            eval_steps=math.ceil(eval_steps / gradient_accumulation_steps) if eval_data is not None else None,
            save_strategy="steps" if eval_data is not None else "no",
            output_dir=lora_file_path,
            lr_scheduler_type=lr_scheduler_type,
            load_best_model_at_end=eval_data is not None,
            # TODO: Enable multi-device support
            ddp_find_unused_parameters=None,
            no_cuda=shared.args.cpu
        ),
        data_collator=transformers.DataCollatorForLanguageModeling(shared.tokenizer, mlm=False),
        callbacks=list([Callbacks()])
    )

    lora_model.config.use_cache = False

    if torch.__version__ >= "2" and sys.platform != "win32":
        lora_model = torch.compile(lora_model)

    # == Save parameters for reuse ==
    with open(f"{lora_file_path}/training_parameters.json", 'w', encoding='utf-8') as file:
        vars = locals()
        json.dump({x: vars[x] for x in PARAMETERS}, file, indent=2)

    # == Save training prompt ==
    with open(f"{lora_file_path}/training_prompt.json", 'w', encoding='utf-8') as file:
        json.dump(train_template, file, indent=2)

    # == Main run and monitor loop ==
    logger.info("Starting training...")
    yield "Starting..."

    lora_trainable_param, lora_all_param = calc_trainable_parameters(lora_model)

    if lora_all_param > 0:
        print(f"Trainable params: {lora_trainable_param:,d} ({100 * lora_trainable_param / lora_all_param:.4f} %), All params: {lora_all_param:,d} (Model: {model_all_params:,d})")

    train_log.update({"base_model_name": shared.model_name})
    train_log.update({"base_model_class": shared.model.__class__.__name__})
    train_log.update({"base_loaded_in_4bit": getattr(lora_model, "is_loaded_in_4bit", False)})
    train_log.update({"base_loaded_in_8bit": getattr(lora_model, "is_loaded_in_8bit", False)})

    if stop_at_loss > 0:
        print(f"Monitoring loss \033[1;31;1m(Auto-Stop at: {stop_at_loss})\033[0;37;0m")

    if WANT_INTERRUPT:
        yield "Interrupted before start."
        return
    
    def log_train_dataset(trainer):
        decoded_entries = []
        # Try to decode the entries and write the log file
        try:
            # Iterate over the first 10 elements in the dataset (or fewer if there are less than 10)
            for i in range(min(10, len(trainer.train_dataset))):
                decoded_text = shared.tokenizer.decode(trainer.train_dataset[i]['input_ids'])
                decoded_entries.append({"value": decoded_text})

            # Write the log file
            Path('logs').mkdir(exist_ok=True)
            with open(Path('logs/train_dataset_sample.json'), 'w') as json_file:
                json.dump(decoded_entries, json_file, indent=4)

            logger.info("Log file 'train_dataset_sample.json' created in the 'logs' directory.")
        except Exception as e:
            logger.error(f"Failed to create log file due to error: {e}")

    def threaded_run():
        log_train_dataset(trainer)
        trainer.train()
        # Note: save in the thread in case the gradio thread breaks (eg browser closed)
        lora_model.save_pretrained(lora_file_path)
        logger.info("LoRA training run is completed and saved.")
        # Save log
        with open(f"{lora_file_path}/training_log.json", 'w', encoding='utf-8') as file:
            json.dump(train_log, file, indent=2)

    thread = threading.Thread(target=threaded_run)
    thread.start()
    last_step = 0
    start_time = time.perf_counter()

    while thread.is_alive():
        time.sleep(0.5)
        if WANT_INTERRUPT:
            yield "Interrupting, please wait... *(Run will stop after the current training step completes.)*"

        elif tracked.current_steps != last_step:
            last_step = tracked.current_steps
            time_elapsed = time.perf_counter() - start_time
            if time_elapsed <= 0:
                timer_info = ""
                total_time_estimate = 999
            else:
                its = tracked.current_steps / time_elapsed
                if its > 1:
                    timer_info = f"`{its:.2f}` it/s"
                else:
                    timer_info = f"`{1.0/its:.2f}` s/it"

                total_time_estimate = (1.0 / its) * (tracked.max_steps)

            yield f"Running... **{tracked.current_steps}** / **{tracked.max_steps}** ... {timer_info}, {format_time(time_elapsed)} / {format_time(total_time_estimate)} ... {format_time(total_time_estimate - time_elapsed)} remaining"

    # Saving in the train thread might fail if an error occurs, so save here if so.
    if not tracked.did_save:
        logger.info("Training complete, saving...")
        lora_model.save_pretrained(lora_file_path)

    if WANT_INTERRUPT:
        logger.info("Training interrupted.")
        yield f"Interrupted. Incomplete LoRA saved to `{lora_file_path}`"
    else:
        logger.info("Training complete!")
        yield f"Done! LoRA saved to `{lora_file_path}`"


def split_chunks(arr, step):
    for i in range(0, len(arr), step):
        yield arr[i:i + step]


def cut_chunk_for_newline(chunk: str, max_length: int):
    if '\n' not in chunk:
        return chunk

    first_newline = chunk.index('\n')
    if first_newline < max_length:
        chunk = chunk[first_newline + 1:]

    if '\n' not in chunk:
        return chunk

    last_newline = chunk.rindex('\n')
    if len(chunk) - last_newline < max_length:
        chunk = chunk[:last_newline]

    return chunk


def format_time(seconds: float):
    if seconds < 120:
        return f"`{seconds:.0f}` seconds"

    minutes = seconds / 60
    if minutes < 120:
        return f"`{minutes:.0f}` minutes"

    hours = minutes / 60
    return f"`{hours:.0f}` hours"<|MERGE_RESOLUTION|>--- conflicted
+++ resolved
@@ -11,11 +11,7 @@
 import threading
 import time
 import traceback
-<<<<<<< HEAD
-import os
-=======
 from datetime import datetime
->>>>>>> 73a0def4
 from pathlib import Path
 
 import gradio as gr
@@ -358,7 +354,7 @@
 
     # == Prep the dataset, format, etc ==
     if raw_text_file not in ['None', '']:
-<<<<<<< HEAD
+        train_template["template_type"] = "raw_text"
         logging.info("Loading raw text file dataset...")
         fullpath=clean_path('training/datasets', f'{raw_text_file}')
         if os.path.isdir(fullpath):
@@ -372,14 +368,6 @@
         else:
             with open(clean_path('training/datasets', f'{raw_text_file}.txt'), 'r', encoding='utf-8') as file:
                 raw_text = file.read()
-=======
-        logger.info("Loading raw text file dataset...")
-
-        train_template["template_type"] = "raw_text"
-
-        with open(clean_path('training/datasets', f'{raw_text_file}.txt'), 'r', encoding='utf-8') as file:
-            raw_text = file.read().replace('\r', '')
->>>>>>> 73a0def4
 
         cut_string = hard_cut_string.replace('\\n', '\n')
         out_tokens = []
