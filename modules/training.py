--- conflicted
+++ resolved
@@ -423,16 +423,6 @@
         
         def on_log(self, args: transformers.TrainingArguments, state: transformers.TrainerState, control: transformers.TrainerControl, logs, **kwargs):
             train_log.update(logs)
-<<<<<<< HEAD
-            if 'loss' in logs:
-                loss = float(logs['loss'])
-                if loss<=stop_at_loss:
-                    control.should_epoch_stop = True
-                    control.should_training_stop = True
-                    print(f"\033[1;31;1mStop Loss {stop_at_loss} reached.\033[0;37;0m")                 
-                    
-=======
->>>>>>> 7625c6de
 
     trainer = transformers.Trainer(
         model=lora_model,
