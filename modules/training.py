--- conflicted
+++ resolved
@@ -17,13 +17,8 @@
 import gradio as gr
 import torch
 import transformers
-<<<<<<< HEAD
-from modules.models import load_model, unload_model
 from torch.optim.lr_scheduler import LambdaLR
 from functools import partial
-
-=======
->>>>>>> 4affa088
 from datasets import Dataset, load_dataset
 from peft import (
     LoraConfig,
@@ -48,94 +43,18 @@
 from modules.utils import natural_keys
 
 MODEL_CLASSES = {v[1]: v[0] for v in MODEL_FOR_CAUSAL_LM_MAPPING_NAMES.items()}
-PARAMETERS = ["lora_name", "always_override", "save_steps", "micro_batch_size", "batch_size", "epochs", "learning_rate", "lr_scheduler_type", "lora_rank", "lora_alpha", "lora_dropout", "cutoff_len", "dataset", "eval_dataset", "format", "eval_steps", "raw_text_file", "overlap_len", "newline_favor_len", "higher_rank_limit", "warmup_steps", "optimizer", "hard_cut_string", "train_only_after", "stop_at_loss", "add_eos_token", "min_chars", "report_to"]
+PARAMETERS = ["lora_name", "always_override", "save_steps", "micro_batch_size", "batch_size", "epochs", "learning_rate", "lr_scheduler_type", "lora_rank", "lora_alpha", "lora_dropout", "cutoff_len", "dataset", "eval_dataset", "format", "eval_steps", "raw_text_file", "overlap_len", "newline_favor_len", "higher_rank_limit", "warmup_steps", "optimizer", "hard_cut_string", "train_only_after", "stop_at_loss", "add_eos_token", "min_chars", "report_to", "precize_slicing", "precize_slicing_overlap", "add_eos_token_type", "save_steps_under_loss"]
 WANT_INTERRUPT = False
 
 train_log = {}
 train_template = {}
 train_log_graph = []
-
-<<<<<<< HEAD
-WANT_INTERRUPT = False
-PARAMETERS = ["lora_name", "always_override", "save_steps", "micro_batch_size", "batch_size", "epochs", "learning_rate", "lr_scheduler_type", "lora_rank", "lora_alpha", "lora_dropout", "cutoff_len", "dataset", "eval_dataset", "format", "eval_steps", "raw_text_file", "overlap_len", "newline_favor_len", "higher_rank_limit", "warmup_steps", "optimizer", "hard_cut_string", "train_only_after", "stop_at_loss", "add_eos_token", "min_chars", "report_to", "precize_slicing", "precize_slicing_overlap", "add_eos_token_type", "save_steps_under_loss"]
-
-
-def create_train_interface():
-    with gr.Tab('Train LoRA', elem_id='lora-train-tab'):
-        gr.Markdown("Confused? [[Click here for a guide]](https://github.com/oobabooga/text-generation-webui/blob/main/docs/Training-LoRAs.md)")
-        with gr.Row():
-            with gr.Row():
-                lora_name = gr.Textbox(label='Name', info='The name of your new LoRA file')
-                always_override = gr.Checkbox(label='Override Existing Files', value=False, info='If the name given is the same as an existing file, checking this will replace that file. Leaving unchecked will load that file and continue from it (must use the same rank value as the original had).')
-            with gr.Row():
-                save_steps = gr.Number(label='Save every n steps', value=0, info='If above 0, a checkpoint of the LoRA will be saved every time this many steps pass.', elem_classes="column-300px")
-                save_steps_under_loss = gr.Slider(label='Save Loss Threshold', value=1.9, minimum=0.0, maximum=3.0, step=0.1, info='Save checkpoints only if the loss is less or equall Threshold loss. (0 = save all)')
-
-        with gr.Row():
-            copy_from = gr.Dropdown(label='Copy parameters from', value='None', choices=utils.get_available_loras())
-            ui.create_refresh_button(copy_from, lambda: None, lambda: {'choices': utils.get_available_loras()}, 'refresh-button')
-
-        with gr.Row():
-            # TODO: Implement multi-device support.
-            micro_batch_size = gr.Slider(label='Micro Batch Size', value=4, minimum=1, maximum=128, step=1, info='Per-device batch size (NOTE: multiple devices not yet implemented). Increasing this will increase VRAM usage.')
-            batch_size = gr.Slider(label='Batch Size', value=128, minimum=0, maximum=1024, step=4, info='Global batch size. The two batch sizes together determine gradient accumulation (gradientAccum = batch / microBatch). Higher gradient accum values lead to better quality training.')
-
-        with gr.Row():
-            epochs = gr.Number(label='Epochs', value=3, info='Number of times every entry in the dataset should be fed into training. So 1 means feed each item in once, 5 means feed it in five times, etc.')
-            learning_rate = gr.Textbox(label='Learning Rate', value='3e-4', info='Learning rate, in scientific notation. 3e-4 is a good starting base point. 1e-2 is extremely high, 1e-6 is extremely low.')
-            lr_scheduler_type = gr.Dropdown(label='LR Scheduler', value='linear', choices=['linear', 'constant', 'constant_with_warmup', 'cosine', 'cosine_with_restarts', 'polynomial', 'inverse_sqrt', 'FP_low_epoch_annealing'], info='Learning rate scheduler - defines how the learning rate changes over time. "Constant" means never change, "linear" means to go in a straight line from the learning rate down to 0, cosine follows a curve, etc.')
-
-        # TODO: What is the actual maximum rank? Likely distinct per model. This might be better to somehow be on a log scale.
-        lora_rank = gr.Slider(label='LoRA Rank', value=32, minimum=0, maximum=1024, step=4, info='LoRA Rank, or dimension count. Higher values produce a larger file with better control over the model\'s content. Smaller values produce a smaller file with less overall control. Small values like 4 or 8 are great for stylistic guidance, higher values like 128 or 256 are good for teaching content upgrades, extremely high values (1024+) are difficult to train but may improve fine-detail learning for large datasets. Higher ranks also require higher VRAM.')
-        lora_alpha = gr.Slider(label='LoRA Alpha', value=64, minimum=0, maximum=2048, step=4, info='LoRA Alpha. This divided by the rank becomes the scaling of the LoRA. Higher means stronger. A good standard value is twice your Rank.')
-
-        cutoff_len = gr.Slider(label='Cutoff Length', minimum=0, maximum=2048, value=256, step=32, info='Cutoff length for text input. Essentially, how long of a line of text to feed in at a time. Higher values require drastically more VRAM.')
-=======
->>>>>>> 4affa088
 
 def create_ui():
     with gr.Tab("Training", elem_id="training-tab"):
         with gr.Tab('Train LoRA', elem_id='lora-train-tab'):
             tmp = gr.State('')
             with gr.Row():
-<<<<<<< HEAD
-                dataset = gr.Dropdown(choices=utils.get_datasets('training/datasets', 'json'), value='None', label='Dataset', info='The dataset file to use for training.')
-                ui.create_refresh_button(dataset, lambda: None, lambda: {'choices': utils.get_datasets('training/datasets', 'json')}, 'refresh-button')
-                eval_dataset = gr.Dropdown(choices=utils.get_datasets('training/datasets', 'json'), value='None', label='Evaluation Dataset', info='The (optional) dataset file used to evaluate the model after training.')
-                ui.create_refresh_button(eval_dataset, lambda: None, lambda: {'choices': utils.get_datasets('training/datasets', 'json')}, 'refresh-button')
-                format = gr.Dropdown(choices=utils.get_datasets('training/formats', 'json'), value='None', label='Data Format', info='The format file used to decide how to format the dataset input.')
-                ui.create_refresh_button(format, lambda: None, lambda: {'choices': utils.get_datasets('training/formats', 'json')}, 'refresh-button')
-
-            eval_steps = gr.Number(label='Evaluate every n steps', value=100, info='If an evaluation dataset is given, test it every time this many steps pass.')
-
-        with gr.Tab(label="Raw text file"):
-            with gr.Row():
-                raw_text_file = gr.Dropdown(choices=utils.get_datasets('training/datasets', 'txt'), value='None', label='Text file', info='The raw text file to use for training.')
-                ui.create_refresh_button(raw_text_file, lambda: None, lambda: {'choices': utils.get_datasets('training/datasets', 'txt')}, 'refresh-button')
-                hard_cut_string = gr.Textbox(label='Hard Cut String', value='\\n\\n\\n', info='String that indicates a hard cut between text parts. Helps prevent unwanted overlap.')
-                min_chars = gr.Number(label='Ignore small blocks',value=0, info='Ignore Hard Cut blocks that have less or equal characters than this number')
-
-            with gr.Row():
-                overlap_len = gr.Slider(label='Overlap Length', minimum=0, maximum=512, value=128, step=16, info='Overlap length - ie how many tokens from the prior chunk of text to include into the next chunk. (The chunks themselves will be of a size determined by Cutoff Length below). Setting overlap to exactly half the cutoff length may be ideal.')
-                newline_favor_len = gr.Slider(label='Prefer Newline Cut Length', minimum=0, maximum=512, value=128, step=16, info='Length (in characters, not tokens) of the maximum distance to shift an overlap cut by to ensure chunks cut at newlines. If too low, cuts may occur in the middle of lines.')
-
-        with gr.Accordion(label='Advanced Options', open=False):
-            lora_dropout = gr.Slider(label='LoRA Dropout', minimum=0.0, maximum=1.0, step=0.025, value=0.05, info='Percentage probability for dropout of LoRA layers. This can help reduce overfitting. Most users should leave at default.')
-            warmup_steps = gr.Number(label='Warmup Steps', value=100, info='For this many steps at the start, the learning rate will be lower than normal. This helps the trainer prepare the model and precompute statistics to improve the quality of training after the start.')
-            optimizer = gr.Dropdown(label='Optimizer', value='adamw_torch', choices=['adamw_hf', 'adamw_torch', 'adamw_torch_fused', 'adamw_torch_xla', 'adamw_apex_fused', 'adafactor', 'adamw_bnb_8bit', 'adamw_anyprecision', 'sgd', 'adagrad'], info='Different optimizer implementation options, for advanced users. Effects of different options are not well documented yet.')
-            train_only_after = gr.Textbox(label='Train Only After', value='', info='Only consider text *after* this string in any given chunk for training. For Alpaca datasets, use "### Response:" to only train the response and ignore the input.')
-            stop_at_loss = gr.Slider(label='Stop at loss', minimum=0.0, maximum=3.0, step=0.1, value=0.00, info='The process will automatically stop once the desired loss value is reached. (reasonable numbers are 1.5-1.8)')
-            with gr.Row():
-                with gr.Column():
-                    with gr.Row():
-                        add_eos_token = gr.Checkbox(label='Add EOS token', value = False, info="Add EOS token to the dataset") 
-                        add_eos_token_type = gr.Dropdown(label='EOS placement (raw text)', choices=['Every Block', 'Hard Cut Blocks Only'], value='Every Block', info='', allow_custom_value = False)
-                with gr.Column():
-                    with gr.Row():
-                        precize_slicing = gr.Checkbox(label='Precise Raw Text Slicer (PRTS)', value = False, info="Creates training blocks with special attention to clean sentence structure") 
-                        precize_slicing_overlap = gr.Checkbox(label='Overlap blocks in PRTS', value = True, info="Adds overlapping blocks (except for Hard Cut)") 
-            
-=======
                 with gr.Column():
                     gr.Markdown("[Tutorial](https://github.com/oobabooga/text-generation-webui/blob/main/docs/Training-LoRAs.md)")
 
@@ -159,10 +78,10 @@
 
                         with gr.Column():
                             save_steps = gr.Number(label='Save every n steps', value=0, info='If above 0, a checkpoint of the LoRA will be saved every time this many steps pass.')
-
+                            save_steps_under_loss = gr.Slider(label='Save Loss Threshold', value=1.9, minimum=0.0, maximum=3.0, step=0.1, info='Save checkpoints only if the loss is less or equall Threshold loss. (0 = save all)')
                             epochs = gr.Number(label='Epochs', value=3, info='Number of times every entry in the dataset should be fed into training. So 1 means feed each item in once, 5 means feed it in five times, etc.')
                             learning_rate = gr.Textbox(label='Learning Rate', value='3e-4', info='In scientific notation. 3e-4 is a good starting base point. 1e-2 is extremely high, 1e-6 is extremely low.')
-                            lr_scheduler_type = gr.Dropdown(label='LR Scheduler', value='linear', choices=['linear', 'constant', 'constant_with_warmup', 'cosine', 'cosine_with_restarts', 'polynomial', 'inverse_sqrt'], info='Learning rate scheduler - defines how the learning rate changes over time. "Constant" means never change, "linear" means to go in a straight line from the learning rate down to 0, cosine follows a curve, etc.', elem_classes=['slim-dropdown'])
+                            lr_scheduler_type = gr.Dropdown(label='LR Scheduler', value='linear', choices=['linear', 'constant', 'constant_with_warmup', 'cosine', 'cosine_with_restarts', 'polynomial', 'inverse_sqrt', 'FP_low_epoch_annealing'], info='Learning rate scheduler - defines how the learning rate changes over time. "Constant" means never change, "linear" means to go in a straight line from the learning rate down to 0, cosine follows a curve, etc.', elem_classes=['slim-dropdown'])
 
                     with gr.Accordion(label='Advanced Options', open=False):
                         with gr.Row():
@@ -176,7 +95,11 @@
                                 train_only_after = gr.Textbox(label='Train Only After', value='', info='Only consider text *after* this string in any given chunk for training. For Alpaca datasets, use "### Response:" to only train the response and ignore the input.')
 
                                 add_eos_token = gr.Checkbox(label='Add EOS token', value=False, info="Adds EOS token for each dataset item. In case of raw text, the EOS will be added at the Hard Cut")
-
+                                add_eos_token_type = gr.Dropdown(label='EOS placement (raw text)', choices=['Every Block', 'Hard Cut Blocks Only'], value='Every Block', info='', allow_custom_value = False)
+                                
+                                precize_slicing = gr.Checkbox(label='Precise Raw Text Slicer (PRTS)', value = False, info="Creates training blocks with special attention to clean sentence structure") 
+                                precize_slicing_overlap = gr.Checkbox(label='Overlap blocks in PRTS', value = True, info="Adds overlapping blocks (except for Hard Cut)") 
+ 
                                 higher_rank_limit = gr.Checkbox(label='Enable higher ranks', value=False, info='If checked, changes Rank/Alpha slider above to go much higher. This will not work without a datacenter-class GPU.')
                                 report_to = gr.Radio(label="Save detailed logs with", value="None", choices=["None", "wandb", "tensorboard"], interactive=True)
 
@@ -217,7 +140,6 @@
                     output = gr.Markdown(value="Ready")
 
         with gr.Tab('Perplexity evaluation', elem_id='evaluate-tab'):
->>>>>>> 4affa088
             with gr.Row():
                 with gr.Column():
                     models = gr.Dropdown(utils.get_available_models(), label='Models', multiselect=True)
@@ -243,12 +165,8 @@
                 refresh_table = gr.Button('Refresh the table', elem_classes="small-button")
 
     # Training events
-<<<<<<< HEAD
     all_params = [lora_name, always_override, save_steps, micro_batch_size, batch_size, epochs, learning_rate, lr_scheduler_type, lora_rank, lora_alpha, lora_dropout, cutoff_len, dataset, eval_dataset, format, eval_steps, raw_text_file, overlap_len, newline_favor_len, higher_rank_limit, warmup_steps, optimizer, hard_cut_string, train_only_after, stop_at_loss, add_eos_token, min_chars, report_to, precize_slicing, precize_slicing_overlap, add_eos_token_type, save_steps_under_loss]
-=======
-    all_params = [lora_name, always_override, save_steps, micro_batch_size, batch_size, epochs, learning_rate, lr_scheduler_type, lora_rank, lora_alpha, lora_dropout, cutoff_len, dataset, eval_dataset, format, eval_steps, raw_text_file, overlap_len, newline_favor_len, higher_rank_limit, warmup_steps, optimizer, hard_cut_string, train_only_after, stop_at_loss, add_eos_token, min_chars, report_to]
-
->>>>>>> 4affa088
+
     copy_from.change(do_copy_params, [copy_from] + all_params, all_params)
     start_button.click(do_train, all_params, output)
     stop_button.click(do_interrupt, None, None, queue=False)
@@ -353,6 +271,7 @@
 
     return trainable_params, all_param
 
+#FPHAM custom training scheduller block - should be extracted to separate file
 last_print_label = ''
 
 def _get_fp_cosine_schedule_with_warmup_lr_lambda(current_step: int, *, num_warmup_steps: int, num_training_steps: int, num_firstepoch_steps: int):
@@ -502,7 +421,7 @@
     except ImportError:
         print("matplotlib is not installed. Please install matplotlib to create PNG graphs")
         
-    
+# end of FPHAM custom block        
 
 def do_train(lora_name: str, always_override: bool, save_steps: int, micro_batch_size: int, batch_size: int, epochs: int, learning_rate: str, lr_scheduler_type: str, lora_rank: int, lora_alpha: int, lora_dropout: float, cutoff_len: int, dataset: str, eval_dataset: str, format: str, eval_steps: int, raw_text_file: str, overlap_len: int, newline_favor_len: int, higher_rank_limit: bool, warmup_steps: int, optimizer: str, hard_cut_string: str, train_only_after: str, stop_at_loss: float, add_eos_token: bool, min_chars: int, report_to: str, precize_slicing: bool, precize_slicing_overlap: bool, add_eos_token_type: str, save_steps_under_loss: float):
 
@@ -514,8 +433,6 @@
 
     global WANT_INTERRUPT
     WANT_INTERRUPT = False
-
-    train_log_graph.clear()
 
     # == Input validation / processing ==
     yield "Preparing the input..."
@@ -604,6 +521,8 @@
 
     train_template.clear()
 
+    # FPHAM SPLIT BY SENTENCE BLOCK ===============
+     
     def split_sentences(text: str):
         sentences = []
         sentence = ''
@@ -655,7 +574,7 @@
 
     def precise_cut(text: str, overlap: bool, min_chars_cut: int, eos_to_hc: bool):
 
-        debug_slicer = True
+        debug_slicer = False
         EOSX_str = '<//>' #hardcut placeholder
         EOS_str = '</s>' 
         print("Precise raw text slicer: ON")
@@ -746,6 +665,7 @@
         sentencelist = [item for item in sentencelist if item.strip() != "</s>"]
         sentencelist = [item for item in sentencelist if item.strip() != ""]
 
+
         if debug_slicer:
             sentencelist_dict = {index: sentence for index, sentence in enumerate(sentencelist)}
             output_file = "logs/sentencelist.json"
@@ -756,8 +676,10 @@
         return sentencelist                
 
     print(f"*** LoRA: {lora_name} ***")
-  
-     # == Prep the dataset, format, etc ==
+
+    # END OF FPHAM SENTENCE SPLIT functions ===================     
+
+    # == Prep the dataset, format, etc ==
     if raw_text_file not in ['None', '']:
         train_template["template_type"] = "raw_text"
         logger.info("Loading raw text file dataset...")
@@ -776,27 +698,13 @@
         else:
             with open(clean_path('training/datasets', f'{raw_text_file}.txt'), 'r', encoding='utf-8') as file:
                 raw_text = file.read().replace('\r', '')
-
-<<<<<<< HEAD
+        
+        # FPHAM PRECISE SLICING        
         if min_chars<0:
             min_chars = 0
-=======
-        cut_string = hard_cut_string.replace('\\n', '\n')
-        eos_added = 0
-        out_tokens = []
-        for text_part in raw_text.split(cut_string):
-            if len(text_part.strip()) <= min_chars:
-                continue
-
-            tokens = shared.tokenizer.encode(text_part)
-            if add_eos_token:
-                tokens.append(shared.tokenizer.eos_token_id)
-                eos_added += 1
->>>>>>> 4affa088
 
         add_EOS_to_all = add_eos_token and add_eos_token_type == 'Every Block'
         add_EOS_to_HC = add_eos_token and add_eos_token_type != 'Every Block'
-        
 
         #print (f"add_eos_token {add_eos_token}, add_EOS_to_all {add_EOS_to_all}, add_EOS_to_HC {add_EOS_to_HC}")
 
@@ -807,13 +715,11 @@
             if add_EOS_to_all:
                 print(f"Added EOS to {len(text_chunks)} blocks") 
         else:
-            # == Old slicing ==
+            # == Original slicing ==
             cut_string = hard_cut_string.replace('\\n', '\n')
+            eos_added = 0
             out_tokens = []
-            eos_added = 0
-            
             for text_part in raw_text.split(cut_string):
-                
                 if len(text_part.strip()) <= min_chars:
                     continue
 
@@ -821,16 +727,16 @@
                 
                 if add_EOS_to_HC:
                     tokens.append(shared.tokenizer.eos_token_id)
-                    eos_added = eos_added + 1
-                
+                    eos_added += 1
+
                 step = cutoff_len - overlap_len
                 if step <= 0:
                     yield f"Error: overlap_len ({overlap_len}) cannot be greater than or equal to cutoff_len ({cutoff_len})"
                     return
 
                 out_tokens.extend(split_chunks(tokens, cutoff_len, step))
-            
-            if eos_added>0:
+
+            if eos_added > 0:
                 print(f"EOS added to {eos_added} Hard Cut text blocks")
 
             del raw_text  # Note: could be a gig for a large dataset, so delete redundant data as we go to be safe on RAM
@@ -864,9 +770,9 @@
 
         def generate_prompt(data_point: dict[str, str]):
             for options, data in format_data.items():
-                if set(options.split(',')) == set(x[0] for x in data_point.items() if (x[1] is not None and len(x[1].strip()) > 0)):
+                if set(options.split(',')) == set(x[0] for x in data_point.items() if (type(x[1]) is str and len(x[1].strip()) > 0)):
                     for key, val in data_point.items():
-                        if val is not None:
+                        if type(val) is str:
                             data = data.replace(f'%{key}%', val)
                     return data
             raise RuntimeError(f'Data-point "{data_point}" has no keyset match within format "{list(format_data.keys())}"')
@@ -887,11 +793,11 @@
             eval_data = load_dataset("json", data_files=clean_path('training/datasets', f'{eval_dataset}.json'))
             eval_data = eval_data['train'].map(generate_and_tokenize_prompt, new_fingerprint='%030x' % random.randrange(16**30))
 
-    #== We MUST reload model if it went through any previous training, even failed one ==
+    # == We MUST reload model if it went through any previous training, even failed one ==
     if shared.model_dirty_from_training:
         selected_model = shared.model_name
         if selected_model:
-            print(f"\033[1;31;1m(Model has been modified by previous training, it needs to be reloaded...)\033[0;37;0m")
+            print("\033[1;31;1m(Model has been modified by previous training, it needs to be reloaded...)\033[0;37;0m")
             try:
                 yield f"Reloading {selected_model}..."
                 reload_model()
@@ -1001,7 +907,7 @@
             # Add the entry to the continuous log
             train_log_graph.append(entry)
 
-            # Save the graph log for now, we can later show it as a real graph
+            # Save the graph log for now, we can later generate full graph
             with open(f"{lora_file_path}/training_graph.json", 'w') as file:
                 json.dump(train_log_graph, file, indent=4)
 
@@ -1011,7 +917,8 @@
                     control.should_epoch_stop = True
                     control.should_training_stop = True
                     print(f"\033[1;31;1mStop Loss {stop_at_loss} reached.\033[0;37;0m")
-    
+
+    # FPHAM SAMPLE REQ Transformers error handling
     sample_req = int(train_data.num_rows)//micro_batch_size
     
     if sample_req < gradient_accumulation_steps:
@@ -1026,15 +933,16 @@
     else:
         print(f"Data Size Check: Gradient accumulation: {gradient_accumulation_steps} <= Data/Batch {sample_req} ... [OK]")
 
-
-    # == Custom Scheduler ==
+    #END OF FPHAM SAMPLE REQ
+
+    # FPHAM Custom Scheduler ==
     custom_scheduller = False
     lr_scheduler_type_arg = lr_scheduler_type
 
     if lr_scheduler_type == 'FP_low_epoch_annealing':
         custom_scheduller = True
         lr_scheduler_type_arg = 'cosine'
-
+    
     args=transformers.TrainingArguments(
             report_to=report_to if report_to != "None" else None,
             per_device_train_batch_size=micro_batch_size,
@@ -1074,6 +982,8 @@
             data_collator=transformers.DataCollatorForLanguageModeling(shared.tokenizer, mlm=False),
             callbacks=list([Callbacks()])
         )
+    
+    # END OF FPHAM CUSTOM SCHEDULER
 
     lora_model.config.use_cache = False
 
