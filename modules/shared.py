--- conflicted
+++ resolved
@@ -74,14 +74,9 @@
 
 # Basic settings
 parser.add_argument('--notebook', action='store_true', help='Launch the web UI in notebook mode, where the output is written to the same text box as the input.')
-<<<<<<< HEAD
-parser.add_argument('--chat', action='store_true', help='Launch the web UI in chat mode.')
-parser.add_argument('--cai-chat', action='store_true', help='Launch the web UI in chat mode with a style similar to the Character.AI website.')
-parser.add_argument('--load-character', type=str, help='Loads a character from the `characters` directory, requires --chat or --cai-chat')
-=======
 parser.add_argument('--chat', action='store_true', help='Launch the web UI in chat mode with a style similar to the Character.AI website.')
 parser.add_argument('--cai-chat', action='store_true', help='DEPRECATED: use --chat instead.')
->>>>>>> 90141bc1
+parser.add_argument('--load-character', type=str, help='Loads a character from the `characters` directory, requires --chat or --cai-chat')
 parser.add_argument('--model', type=str, help='Name of the model to load by default.')
 parser.add_argument('--lora', type=str, help='Name of the LoRA to apply to the model by default.')
 parser.add_argument("--model-dir", type=str, default='models/', help="Path to directory with all the models")
