--- conflicted
+++ resolved
@@ -21,14 +21,10 @@
     import quant
     is_triton = True
 
-<<<<<<< HEAD
 
-def _load_quant(model, checkpoint, wbits, groupsize=-1, faster_kernel=False, exclude_layers=['lm_head'], kernel_switch_threshold=128, eval=True):
-=======
 # This function is a replacement for the load_quant function in the
 # GPTQ-for_LLaMa repository. It supports more models and branches.
-def _load_quant(model, checkpoint, wbits, groupsize=-1, faster_kernel=False, exclude_layers=['lm_head'], kernel_switch_threshold=128):
->>>>>>> 209fcd21
+def _load_quant(model, checkpoint, wbits, groupsize=-1, faster_kernel=False, exclude_layers=['lm_head'], kernel_switch_threshold=128, eval=True):
 
     def noop(*args, **kwargs):
         pass
@@ -78,20 +74,12 @@
     else:
         model.load_state_dict(torch.load(checkpoint), strict=False)
 
-<<<<<<< HEAD
     if is_triton:
         if not shared.args.no_quant_attn:
             quant.make_quant_attn(model)
         if eval and not shared.args.no_fused_mlp:
             quant.make_fused_mlp(model)
 
-=======
-    try:
-        from quant import autotune_warmup, make_quant_attn
-
-        # triton branch
-        make_quant_attn(model)
->>>>>>> 209fcd21
         if not shared.args.no_warmup_autotune:
             quant.autotune_warmup_linear(model, transpose=not eval)
             if eval and not shared.args.no_fused_mlp:
