--- conflicted
+++ resolved
@@ -102,16 +102,13 @@
                             shared.gradio['no_inject_fused_mlp'] = gr.Checkbox(label="no_inject_fused_mlp", value=shared.args.no_inject_fused_mlp, info='Affects Triton only. Disable fused MLP. Fused MLP improves performance but uses more VRAM. Disable if running low on VRAM.')
                             shared.gradio['no_use_cuda_fp16'] = gr.Checkbox(label="no_use_cuda_fp16", value=shared.args.no_use_cuda_fp16, info='This can make models faster on some systems.')
                             shared.gradio['desc_act'] = gr.Checkbox(label="desc_act", value=shared.args.desc_act, info='\'desc_act\', \'wbits\', and \'groupsize\' are used for old models without a quantize_config.json.')
-<<<<<<< HEAD
-                            shared.gradio['disable_exllama'] = gr.Checkbox(label="disable_exllama", value=shared.args.disable_exllama, info='Disable ExLlama kernel, which can improve inference speed on some systems.')
+                            shared.gradio['disable_exllama'] = gr.Checkbox(label="disable_exllama", value=shared.args.disable_exllama, info='Disable ExLlama kernel.')
                             shared.gradio['mul_mat_q'] = gr.Checkbox(label="mul_mat_q", value=shared.args.mul_mat_q, info='Recommended in most cases. Improves generation speed by 10-20%.')
                             shared.gradio['cfg_cache'] = gr.Checkbox(label="cfg-cache", value=shared.args.cfg_cache, info='Create an additional cache for CFG negative prompts.')
                             shared.gradio['no_mmap'] = gr.Checkbox(label="no-mmap", value=shared.args.no_mmap)
                             shared.gradio['mlock'] = gr.Checkbox(label="mlock", value=shared.args.mlock)
                             shared.gradio['numa'] = gr.Checkbox(label="numa", value=shared.args.numa, info='NUMA support can help on some systems with non-uniform memory access.')
                             shared.gradio['low_vram'] = gr.Checkbox(label="low-vram", value=shared.args.low_vram)
-=======
->>>>>>> 87ea2d96
                             shared.gradio['cpu'] = gr.Checkbox(label="cpu", value=shared.args.cpu)
                             shared.gradio['load_in_8bit'] = gr.Checkbox(label="load-in-8bit", value=shared.args.load_in_8bit)
                             shared.gradio['bf16'] = gr.Checkbox(label="bf16", value=shared.args.bf16)
@@ -122,12 +119,6 @@
                             shared.gradio['trust_remote_code'] = gr.Checkbox(label="trust-remote-code", value=shared.args.trust_remote_code, info='Make sure to inspect the .py files inside the model folder before loading it with this option enabled.')
                             shared.gradio['tensor_split'] = gr.Textbox(label='tensor_split', info='Split the model across multiple GPUs, comma-separated list of proportions, e.g. 18,17')
                             shared.gradio['llama_cpp_seed'] = gr.Number(label='Seed (0 for random)', value=shared.args.llama_cpp_seed)
-<<<<<<< HEAD
-=======
-                            shared.gradio['trust_remote_code'] = gr.Checkbox(label="trust-remote-code", value=shared.args.trust_remote_code, info='Make sure to inspect the .py files inside the model folder before loading it with this option enabled.')
-                            shared.gradio['use_fast'] = gr.Checkbox(label="use_fast", value=shared.args.use_fast, info='Set use_fast=True while loading the tokenizer. May trigger a conversion that takes several minutes.')
-                            shared.gradio['disable_exllama'] = gr.Checkbox(label="disable_exllama", value=shared.args.disable_exllama, info='Disable ExLlama kernel.')
->>>>>>> 87ea2d96
                             shared.gradio['gptq_for_llama_info'] = gr.Markdown('GPTQ-for-LLaMa support is currently only kept for compatibility with older GPUs. AutoGPTQ or ExLlama is preferred when compatible. GPTQ-for-LLaMa is installed by default with the webui on supported systems. Otherwise, it has to be installed manually following the instructions here: [instructions](https://github.com/oobabooga/text-generation-webui/blob/main/docs/GPTQ-models-(4-bit-mode).md#installation-1).')
                             shared.gradio['exllama_info'] = gr.Markdown('For more information, consult the [docs](https://github.com/oobabooga/text-generation-webui/blob/main/docs/ExLlama.md).')
                             shared.gradio['exllama_HF_info'] = gr.Markdown('ExLlama_HF is a wrapper that lets you use ExLlama like a Transformers model, which means it can use the Transformers samplers. It\'s a bit slower than the regular ExLlama.')
