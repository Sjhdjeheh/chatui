--- conflicted
+++ resolved
@@ -18,13 +18,8 @@
             threads=shared.args.threads,
             gpu_layers=shared.args.n_gpu_layers,
             batch_size=shared.args.n_batch,
-<<<<<<< HEAD
             context_length=shared.args.n_ctx,
-            stream=True,
-            seed=(-1 if shared.args.llama_cpp_seed == 0 else shared.args.llama_cpp_seed)
-=======
             stream=True
->>>>>>> 3ae2cee4
         )
 
         self.model = AutoModelForCausalLM.from_pretrained(
