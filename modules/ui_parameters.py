--- conflicted
+++ resolved
@@ -54,29 +54,6 @@
                                 shared.gradio['num_beams'] = gr.Slider(1, 20, step=1, value=generate_params['num_beams'], label='num_beams', info='For Beam Search, along with length_penalty and early_stopping.')
                                 shared.gradio['length_penalty'] = gr.Slider(-5, 5, value=generate_params['length_penalty'], label='length_penalty')
                                 shared.gradio['early_stopping'] = gr.Checkbox(value=generate_params['early_stopping'], label='early_stopping')
-<<<<<<< HEAD
-                                with gr.Row() as shared.gradio['grammar_file_row']:
-                                    shared.gradio['grammar_file'] = gr.Dropdown(value='None', choices=utils.get_available_grammars(), label='Grammar file (GBNF)', elem_classes='slim-dropdown')
-                                    ui.create_refresh_button(shared.gradio['grammar_file'], lambda: None, lambda: {'choices': utils.get_available_grammars()}, 'refresh-button')
-
-                    with gr.Box():
-                        with gr.Row():
-                            with gr.Column():
-                                shared.gradio['truncation_length'] = gr.Slider(value=get_truncation_length(), minimum=shared.settings['truncation_length_min'], maximum=shared.settings['truncation_length_max'], step=256, label='Truncate the prompt up to this length', info='The leftmost tokens are removed if the prompt exceeds this length. Most models require this to be at most 2048.')
-                                shared.gradio['max_tokens_second'] = gr.Slider(value=shared.settings['max_tokens_second'], minimum=0, maximum=20, step=1, label='Maximum number of tokens/second', info='To make text readable in real time.')
-                                shared.gradio['custom_stopping_strings'] = gr.Textbox(lines=1, value=shared.settings["custom_stopping_strings"] or None, label='Custom stopping strings', info='In addition to the defaults. Written between "" and separated by commas.', placeholder='"\\n", "\\nYou:"')
-                                shared.gradio['custom_stopping_regex'] = gr.Textbox(lines=1, value=shared.settings["custom_stopping_regex"] or None, label='Custom stopping regex', info='In addition to the defaults. Written as regex pattern.', placeholder='')
-
-                            with gr.Column():
-                                shared.gradio['auto_max_new_tokens'] = gr.Checkbox(value=shared.settings['auto_max_new_tokens'], label='auto_max_new_tokens', info='Expand max_new_tokens to the available context length.')
-                                shared.gradio['ban_eos_token'] = gr.Checkbox(value=shared.settings['ban_eos_token'], label='Ban the eos_token', info='Forces the model to never end the generation prematurely.')
-                                shared.gradio['custom_token_bans'] = gr.Textbox(value=shared.settings['custom_token_bans'] or None, label='Custom token bans', info='Specific token IDs to ban from generating, comma-separated. The IDs can be found in the Default or Notebook tab.')
-                                shared.gradio['add_bos_token'] = gr.Checkbox(value=shared.settings['add_bos_token'], label='Add the bos_token to the beginning of prompts', info='Disabling this can make the replies more creative.')
-                                shared.gradio['skip_special_tokens'] = gr.Checkbox(value=shared.settings['skip_special_tokens'], label='Skip special tokens', info='Some specific models need this unset.')
-                                shared.gradio['stream'] = gr.Checkbox(value=shared.settings['stream'], label='Activate text streaming')
-=======
-
-                    gr.Markdown("[Learn more](https://github.com/oobabooga/text-generation-webui/blob/main/docs/Generation-Parameters.md)")
 
                 with gr.Column():
                     with gr.Row():
@@ -84,6 +61,7 @@
                             shared.gradio['truncation_length'] = gr.Slider(value=get_truncation_length(), minimum=shared.settings['truncation_length_min'], maximum=shared.settings['truncation_length_max'], step=256, label='Truncate the prompt up to this length', info='The leftmost tokens are removed if the prompt exceeds this length. Most models require this to be at most 2048.')
                             shared.gradio['max_tokens_second'] = gr.Slider(value=shared.settings['max_tokens_second'], minimum=0, maximum=20, step=1, label='Maximum number of tokens/second', info='To make text readable in real time.')
                             shared.gradio['custom_stopping_strings'] = gr.Textbox(lines=1, value=shared.settings["custom_stopping_strings"] or None, label='Custom stopping strings', info='In addition to the defaults. Written between "" and separated by commas.', placeholder='"\\n", "\\nYou:"')
+                            shared.gradio['custom_stopping_regex'] = gr.Textbox(lines=1, value=shared.settings["custom_stopping_regex"] or None, label='Custom stopping regex', info='In addition to the defaults. Written as regex pattern.', placeholder='')
                             shared.gradio['custom_token_bans'] = gr.Textbox(value=shared.settings['custom_token_bans'] or None, label='Custom token bans', info='Specific token IDs to ban from generating, comma-separated. The IDs can be found in the Default or Notebook tab.')
 
                         with gr.Column():
@@ -100,7 +78,6 @@
                                 shared.gradio['delete_grammar'] = gr.Button('🗑️ ', elem_classes='refresh-button', interactive=not mu)
 
                     shared.gradio['grammar_string'] = gr.Textbox(value='', label='Grammar', lines=16, elem_classes=['add_scrollbar', 'monospace'])
->>>>>>> 7d320192
 
         ui_chat.create_chat_settings_ui()
 
