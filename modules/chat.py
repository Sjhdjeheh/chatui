--- conflicted
+++ resolved
@@ -74,9 +74,18 @@
         return prompt
 
 
+def get_stopping_strings(state):
+    if state['mode'] == 'instruct':
+        stopping_strings = [f"\n{state['name1']}", f"\n{state['name2']}"]
+    else:
+        stopping_strings = [f"\n{state['name1']}:", f"\n{state['name2']}:"]
+    stopping_strings += state['custom_stopping_strings']
+    return stopping_strings
+
+
 def extract_message_from_reply(reply, state):
     next_character_found = False
-    stopping_strings = shared.stopping_strings
+    stopping_strings = get_stopping_strings(state)
 
     if state['stop_at_newline']:
         lines = reply.split('\n')
@@ -84,11 +93,7 @@
         if len(lines) > 1:
             next_character_found = True
     else:
-<<<<<<< HEAD
         for string in stopping_strings:
-=======
-        for string in [f"\n{state['name1']}:", f"\n{state['name2']}:"]:
->>>>>>> 0f212093
             idx = reply.find(string)
             if idx != -1:
                 reply = reply[:idx]
@@ -97,13 +102,8 @@
         # If something like "\nYo" is generated just before "\nYou:"
         # is completed, trim it
         if not next_character_found:
-<<<<<<< HEAD
             for string in stopping_strings:
-                for j in range(len(string)-1, 0, -1):
-=======
-            for string in [f"\n{state['name1']}:", f"\n{state['name2']}:"]:
                 for j in range(len(string) - 1, 0, -1):
->>>>>>> 0f212093
                     if reply[-j:] == string[:j]:
                         reply = reply[:-j]
                         break
@@ -115,19 +115,7 @@
     return reply, next_character_found
 
 
-<<<<<<< HEAD
-def chatbot_wrapper(text, generate_state, name1, name2, context, mode, end_of_turn, regenerate=False, _continue=False):
-    stopping_strings = shared.stopping_strings
-    if mode == "instruct":
-        for i in range(len(stopping_strings)):
-            stopping_strings[i] = stopping_strings[i].strip(":")
-=======
 def chatbot_wrapper(text, state, regenerate=False, _continue=False):
-    if state['mode'] == 'instruct':
-        stopping_strings = [f"\n{state['name1']}", f"\n{state['name2']}"]
-    else:
-        stopping_strings = [f"\n{state['name1']}:", f"\n{state['name2']}:"]
->>>>>>> 0f212093
 
     # Defining some variables
     cumulative_reply = ''
@@ -135,6 +123,7 @@
     just_started = True
     visible_text = custom_generate_chat_prompt = None
     eos_token = '\n' if state['stop_at_newline'] else None
+    stopping_strings = get_stopping_strings(state)
 
     # Check if any extension wants to hijack this function call
     for extension, _ in extensions_module.iterator():
@@ -203,24 +192,13 @@
     yield shared.history['visible']
 
 
-<<<<<<< HEAD
-def impersonate_wrapper(text, generate_state, name1, name2, context, mode, end_of_turn):
-    stopping_strings = shared.stopping_strings
-    if mode == "instruct":
-        for i in range(len(stopping_strings)):
-            stopping_strings[i] = stopping_strings[i].strip(":")
-=======
 def impersonate_wrapper(text, state):
-    if state['mode'] == 'instruct':
-        stopping_strings = [f"\n{state['name1']}", f"\n{state['name2']}"]
-    else:
-        stopping_strings = [f"\n{state['name1']}:", f"\n{state['name2']}:"]
->>>>>>> 0f212093
 
     # Defining some variables
     cumulative_reply = ''
     eos_token = '\n' if state['stop_at_newline'] else None
     prompt = generate_chat_prompt(text, state['max_new_tokens'], state['name1'], state['name2'], state['context'], state['chat_prompt_size'], end_of_turn=state['end_of_turn'], impersonate=True)
+    stopping_strings = get_stopping_strings(state)
 
     # Yield *Is typing...*
     yield shared.processing_message
