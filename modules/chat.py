import base64
import copy
import functools
import json
import re
from pathlib import Path
from datetime import date

import gradio as gr
import yaml
from PIL import Image

import modules.shared as shared
from modules.extensions import apply_extensions
from modules.html_generator import chat_html_wrapper, make_thumbnail
from modules.logging_colors import logger
from modules.text_generation import (
    generate_reply,
    get_encoded_length,
    get_max_prompt_length
)
from modules.utils import (
    delete_file,
    get_available_characters,
    replace_all,
    save_file
)


def str_presenter(dumper, data):
    """
    Copied from https://github.com/yaml/pyyaml/issues/240
    Makes pyyaml output prettier multiline strings.
    """

    if data.count('\n') > 0:
        return dumper.represent_scalar('tag:yaml.org,2002:str', data, style='|')

    return dumper.represent_scalar('tag:yaml.org,2002:str', data)


yaml.add_representer(str, str_presenter)
yaml.representer.SafeRepresenter.add_representer(str, str_presenter)


def get_turn_substrings(state, instruct=False):
    if instruct:
        if 'turn_template' not in state or state['turn_template'] == '':
            template = '<|user|>\n<|user-message|>\n<|bot|>\n<|bot-message|>\n'
        else:
            template = state['turn_template'].replace(r'\n', '\n')
    else:
        template = '<|user|>: <|user-message|>\n<|bot|>: <|bot-message|>\n'

    replacements = {
        '<|user|>': state['name1_instruct' if instruct else 'name1'].strip(),
        '<|bot|>': state['name2_instruct' if instruct else 'name2'].strip(),
    }

    output = {
        'user_turn': template.split('<|bot|>')[0],
        'bot_turn': '<|bot|>' + template.split('<|bot|>')[1],
        'user_turn_stripped': template.split('<|bot|>')[0].split('<|user-message|>')[0],
        'bot_turn_stripped': '<|bot|>' + template.split('<|bot|>')[1].split('<|bot-message|>')[0],
    }

    for k in output:
        output[k] = replace_all(output[k], replacements)

    return output


def generate_chat_prompt(user_input, state, **kwargs):
    impersonate = kwargs.get('impersonate', False)
    _continue = kwargs.get('_continue', False)
    also_return_rows = kwargs.get('also_return_rows', False)
    history = kwargs.get('history', state['history'])['internal']
    is_instruct = state['mode'] == 'instruct'

    # Find the maximum prompt size
    max_length = get_max_prompt_length(state)
    all_substrings = {
        'chat': get_turn_substrings(state, instruct=False),
        'instruct': get_turn_substrings(state, instruct=True)
    }

    substrings = all_substrings['instruct' if is_instruct else 'chat']

    # Create the template for "chat-instruct" mode
    if state['mode'] == 'chat-instruct':
        wrapper = ''
        command = state['chat-instruct_command'].replace('<|character|>', state['name2'] if not impersonate else state['name1'])
        wrapper += state['context_instruct']
        wrapper += all_substrings['instruct']['user_turn'].replace('<|user-message|>', command)
        wrapper += all_substrings['instruct']['bot_turn_stripped']
        if impersonate:
            wrapper += substrings['user_turn_stripped'].rstrip(' ')
        elif _continue:
            wrapper += apply_extensions('bot_prefix', substrings['bot_turn_stripped'], state)
            wrapper += history[-1][1]
        else:
            wrapper += apply_extensions('bot_prefix', substrings['bot_turn_stripped'].rstrip(' '), state)
    else:
        wrapper = '<|prompt|>'

    if is_instruct:
        context = state['context_instruct']
    else:
        context = replace_character_names(
            f"{state['context'].strip()}\n",
            state['name1'],
            state['name2']
        )

    # Build the prompt
    rows = [context]
    min_rows = 3
    i = len(history) - 1
<<<<<<< HEAD
 
    current_date = date.today()

    context_str = state['context_instruct'] if is_instruct else f"{state['context'].strip()}\n"

    date_replacements = {
        '<|date|>': current_date.strftime("%d %B %Y"),
        '<|day|>':current_date.strftime("%A")
    }

    for j, k in date_replacements.items():
        context_str = context_str.replace(j, k)
    
    rows = [context_str]


=======
>>>>>>> 5ca37765
    while i >= 0 and get_encoded_length(wrapper.replace('<|prompt|>', ''.join(rows))) < max_length:
        if _continue and i == len(history) - 1:
            if state['mode'] != 'chat-instruct':
                rows.insert(1, substrings['bot_turn_stripped'] + history[i][1].strip())
        else:
            rows.insert(1, substrings['bot_turn'].replace('<|bot-message|>', history[i][1].strip()))

        string = history[i][0]
        if string not in ['', '<|BEGIN-VISIBLE-CHAT|>']:
            rows.insert(1, replace_all(substrings['user_turn'], {'<|user-message|>': string.strip(), '<|round|>': str(i)}))

        i -= 1

    if impersonate:
        if state['mode'] == 'chat-instruct':
            min_rows = 1
        else:
            min_rows = 2
            rows.append(substrings['user_turn_stripped'].rstrip(' '))
    elif not _continue:
        # Add the user message
        if len(user_input) > 0:
            rows.append(replace_all(substrings['user_turn'], {'<|user-message|>': user_input.strip(), '<|round|>': str(len(history))}))

        # Add the character prefix
        if state['mode'] != 'chat-instruct':
            rows.append(apply_extensions('bot_prefix', substrings['bot_turn_stripped'].rstrip(' '), state))

    while len(rows) > min_rows and get_encoded_length(wrapper.replace('<|prompt|>', ''.join(rows))) >= max_length:
        rows.pop(1)

    prompt = wrapper.replace('<|prompt|>', ''.join(rows))
    if also_return_rows:
        return prompt, rows
    else:
        return prompt


def get_stopping_strings(state):
    stopping_strings = []
    if state['mode'] in ['instruct', 'chat-instruct']:
        stopping_strings += [
            state['turn_template'].split('<|user-message|>')[1].split('<|bot|>')[0] + '<|bot|>',
            state['turn_template'].split('<|bot-message|>')[1] + '<|user|>'
        ]

        replacements = {
            '<|user|>': state['name1_instruct'],
            '<|bot|>': state['name2_instruct']
        }

        for i in range(len(stopping_strings)):
            stopping_strings[i] = replace_all(stopping_strings[i], replacements).rstrip(' ').replace(r'\n', '\n')

    if state['mode'] in ['chat', 'chat-instruct']:
        stopping_strings += [
            f"\n{state['name1']}:",
            f"\n{state['name2']}:"
        ]

    if state['stop_at_newline']:
        stopping_strings.append("\n")

    return stopping_strings


def chatbot_wrapper(text, state, regenerate=False, _continue=False, loading_message=True):
    history = state['history']
    output = copy.deepcopy(history)
    output = apply_extensions('history', output)
    state = apply_extensions('state', state)
    if shared.model_name == 'None' or shared.model is None:
        logger.error("No model is loaded! Select one in the Model tab.")
        yield output
        return

    # Defining some variables
    just_started = True
    visible_text = None
    stopping_strings = get_stopping_strings(state)
    is_stream = state['stream']

    # Preparing the input
    if not any((regenerate, _continue)):
        visible_text = text
        text, visible_text = apply_extensions('chat_input', text, visible_text, state)
        text = apply_extensions('input', text, state)

        # *Is typing...*
        if loading_message:
            yield {'visible': output['visible'] + [[visible_text, shared.processing_message]], 'internal': output['internal']}
    else:
        text, visible_text = output['internal'][-1][0], output['visible'][-1][0]
        if regenerate:
            output['visible'].pop()
            output['internal'].pop()
            # *Is typing...*
            if loading_message:
                yield {'visible': output['visible'] + [[visible_text, shared.processing_message]], 'internal': output['internal']}
        elif _continue:
            last_reply = [output['internal'][-1][1], output['visible'][-1][1]]
            if loading_message:
                yield {'visible': output['visible'][:-1] + [[visible_text, last_reply[1] + '...']], 'internal': output['internal']}

    # Generating the prompt
    kwargs = {
        '_continue': _continue,
        'history': output,
    }

    prompt = apply_extensions('custom_generate_chat_prompt', text, state, **kwargs)
    if prompt is None:
        prompt = generate_chat_prompt(text, state, **kwargs)

    # Generate
    cumulative_reply = ''
    for i in range(state['chat_generation_attempts']):
        reply = None
        for j, reply in enumerate(generate_reply(prompt + cumulative_reply, state, stopping_strings=stopping_strings, is_chat=True)):
            reply = cumulative_reply + reply

            # Extract the reply
            visible_reply = re.sub("(<USER>|<user>|{{user}})", state['name1'], reply)

            # We need this global variable to handle the Stop event,
            # otherwise gradio gets confused
            if shared.stop_everything:
                output['visible'][-1][1] = apply_extensions('output', output['visible'][-1][1], state)
                yield output
                return

            if just_started:
                just_started = False
                if not _continue:
                    output['internal'].append(['', ''])
                    output['visible'].append(['', ''])

            if _continue:
                output['internal'][-1] = [text, last_reply[0] + reply]
                output['visible'][-1] = [visible_text, last_reply[1] + visible_reply]
                if is_stream:
                    yield output
            elif not (j == 0 and visible_reply.strip() == ''):
                output['internal'][-1] = [text, reply.lstrip(' ')]
                output['visible'][-1] = [visible_text, visible_reply.lstrip(' ')]
                if is_stream:
                    yield output

        if reply in [None, cumulative_reply]:
            break
        else:
            cumulative_reply = reply

    output['visible'][-1][1] = apply_extensions('output', output['visible'][-1][1], state)
    yield output


def impersonate_wrapper(text, start_with, state):
    if shared.model_name == 'None' or shared.model is None:
        logger.error("No model is loaded! Select one in the Model tab.")
        yield ''
        return

    # Defining some variables
    cumulative_reply = ''
    prompt = generate_chat_prompt('', state, impersonate=True)
    stopping_strings = get_stopping_strings(state)

    yield text + '...'
    cumulative_reply = text
    for i in range(state['chat_generation_attempts']):
        reply = None
        for reply in generate_reply(prompt + cumulative_reply, state, stopping_strings=stopping_strings, is_chat=True):
            reply = cumulative_reply + reply
            yield reply.lstrip(' ')
            if shared.stop_everything:
                return

        if reply in [None, cumulative_reply]:
            break
        else:
            cumulative_reply = reply

    yield cumulative_reply.lstrip(' ')


def generate_chat_reply(text, state, regenerate=False, _continue=False, loading_message=True):
    history = state['history']
    if regenerate or _continue:
        text = ''
        if (len(history['visible']) == 1 and not history['visible'][0][0]) or len(history['internal']) == 0:
            yield history
            return

    for history in chatbot_wrapper(text, state, regenerate=regenerate, _continue=_continue, loading_message=loading_message):
        yield history


# Same as above but returns HTML for the UI
def generate_chat_reply_wrapper(text, start_with, state, regenerate=False, _continue=False):
    if start_with != '' and not _continue:
        if regenerate:
            text, state['history'] = remove_last_message(state['history'])
            regenerate = False

        _continue = True
        send_dummy_message(text, state)
        send_dummy_reply(start_with, state)

    for i, history in enumerate(generate_chat_reply(text, state, regenerate, _continue, loading_message=True)):
        yield chat_html_wrapper(history, state['name1'], state['name2'], state['mode'], state['chat_style']), history


def remove_last_message(history):
    if len(history['visible']) > 0 and history['internal'][-1][0] != '<|BEGIN-VISIBLE-CHAT|>':
        last = history['visible'].pop()
        history['internal'].pop()
    else:
        last = ['', '']

    return last[0], history


def send_last_reply_to_input(history):
    if len(history['internal']) > 0:
        return history['internal'][-1][1]
    else:
        return ''


def replace_last_reply(text, state):
    history = state['history']
    if len(history['visible']) > 0:
        history['visible'][-1][1] = text
        history['internal'][-1][1] = apply_extensions('input', text, state)

    return history


def send_dummy_message(text, state):
    history = state['history']
    history['visible'].append([text, ''])
    history['internal'].append([apply_extensions('input', text, state), ''])
    return history


def send_dummy_reply(text, state):
    history = state['history']
    if len(history['visible']) > 0 and not history['visible'][-1][1] == '':
        history['visible'].append(['', ''])
        history['internal'].append(['', ''])

    history['visible'][-1][1] = text
    history['internal'][-1][1] = apply_extensions('input', text, state)
    return history


def clear_chat_log(state):
    greeting = replace_character_names(state['greeting'], state['name1'], state['name2'])
    mode = state['mode']
    history = state['history']

    history['visible'] = []
    history['internal'] = []
    if mode != 'instruct':
        if greeting != '':
            history['internal'] += [['<|BEGIN-VISIBLE-CHAT|>', greeting]]
            history['visible'] += [['', apply_extensions('output', greeting, state)]]

    return history


def redraw_html(history, name1, name2, mode, style, reset_cache=False):
    return chat_html_wrapper(history, name1, name2, mode, style, reset_cache=reset_cache)


def save_history(history, path=None):
    p = path or Path('logs/exported_history.json')
    with open(p, 'w', encoding='utf-8') as f:
        f.write(json.dumps(history, indent=4))

    return p


def load_history(file, history):
    try:
        file = file.decode('utf-8')
        j = json.loads(file)
        if 'internal' in j and 'visible' in j:
            return j
        else:
            return history
    except:
        return history


def save_history_at_user_request(history, character, mode):
    def make_timestamp_path(character=None):
        return f"logs/{character or ''}{'_' if character else ''}{datetime.now().strftime('%Y%m%d-%H%M%S')}.json"

    path = None
    if mode in ['chat', 'chat-instruct'] and character not in ['', 'None', None]:
        path = make_timestamp_path(character)
    else:
        # Try to use mode as the file name, otherwise just use the timestamp
        try:
            path = make_timestamp_path(mode.capitalize())
        except:
            path = make_timestamp_path()

    return save_history(history, path)


def save_persistent_history(history, character, mode):
    if mode in ['chat', 'chat-instruct'] and character not in ['', 'None', None] and not shared.args.multi_user:
        save_history(history, path=Path(f'logs/{character}_persistent.json'))


def load_persistent_history(state):
    if state['mode'] == 'instruct':
        return state['history']

    character = state['character_menu']
    greeting = replace_character_names(state['greeting'], state['name1'], state['name2'])
    p = Path(f'logs/{character}_persistent.json')
    if not shared.args.multi_user and character not in ['None', '', None] and p.exists():
        f = json.loads(open(p, 'rb').read())
        if 'internal' in f and 'visible' in f:
            history = f
        else:
            history = {'internal': [], 'visible': []}
            history['internal'] = f['data']
            history['visible'] = f['data_visible']
    else:
        history = {'internal': [], 'visible': []}
        if greeting != "":
            history['internal'] += [['<|BEGIN-VISIBLE-CHAT|>', greeting]]
            history['visible'] += [['', apply_extensions('output', greeting, state)]]

    return history


def replace_character_names(text, name1, name2):
    text = text.replace('{{user}}', name1).replace('{{char}}', name2)
    return text.replace('<USER>', name1).replace('<BOT>', name2)


def generate_pfp_cache(character):
    cache_folder = Path("cache")
    if not cache_folder.exists():
        cache_folder.mkdir()

    for path in [Path(f"characters/{character}.{extension}") for extension in ['png', 'jpg', 'jpeg']]:
        if path.exists():
            img = make_thumbnail(Image.open(path))
            img.save(Path('cache/pfp_character.png'), format='PNG')
            return img

    return None


def load_character(character, name1, name2, instruct=False):
    context = greeting = turn_template = ""
    greeting_field = 'greeting'
    picture = None

    # Deleting the profile picture cache, if any
    if Path("cache/pfp_character.png").exists():
        Path("cache/pfp_character.png").unlink()

    if character not in ['None', '', None]:
        folder = 'characters' if not instruct else 'characters/instruction-following'
        picture = generate_pfp_cache(character)
        filepath = None
        for extension in ["yml", "yaml", "json"]:
            filepath = Path(f'{folder}/{character}.{extension}')
            if filepath.exists():
                break

        if filepath is None:
            logger.error(f"Could not find character file for {character} in {folder} folder. Please check your spelling.")
            return name1, name2, picture, greeting, context, turn_template.replace("\n", r"\n")

        file_contents = open(filepath, 'r', encoding='utf-8').read()
        data = json.loads(file_contents) if extension == "json" else yaml.safe_load(file_contents)

        # Finding the bot's name
        for k in ['name', 'bot', '<|bot|>', 'char_name']:
            if k in data and data[k] != '':
                name2 = data[k]
                break

        # Find the user name (if any)
        for k in ['your_name', 'user', '<|user|>']:
            if k in data and data[k] != '':
                name1 = data[k]
                break

        if 'context' in data:
            context = data['context']
            if not instruct:
                context = context.strip() + '\n'
        elif "char_persona" in data:
            context = build_pygmalion_style_context(data)
            greeting_field = 'char_greeting'

        if 'example_dialogue' in data:
            context += f"{data['example_dialogue'].strip()}\n"

        if greeting_field in data:
            greeting = data[greeting_field]

        if 'turn_template' in data:
            turn_template = data['turn_template']

    else:
        context = shared.settings['context']
        name2 = shared.settings['name2']
        greeting = shared.settings['greeting']
        turn_template = shared.settings['turn_template']

    return name1, name2, picture, greeting, context, turn_template.replace("\n", r"\n")


@functools.cache
def load_character_memoized(character, name1, name2, instruct=False):
    return load_character(character, name1, name2, instruct=instruct)


def upload_character(file, img, tavern=False):
    decoded_file = file if type(file) == str else file.decode('utf-8')
    try:
        data = json.loads(decoded_file)
    except:
        data = yaml.safe_load(decoded_file)

    if 'char_name' in data:
        name = data['char_name']
        greeting = data['char_greeting']
        context = build_pygmalion_style_context(data)
        yaml_data = generate_character_yaml(name, greeting, context)
    else:
        name = data['name']
        yaml_data = generate_character_yaml(data['name'], data['greeting'], data['context'])

    outfile_name = name
    i = 1
    while Path(f'characters/{outfile_name}.yaml').exists():
        outfile_name = f'{name}_{i:03d}'
        i += 1

    with open(Path(f'characters/{outfile_name}.yaml'), 'w', encoding='utf-8') as f:
        f.write(yaml_data)

    if img is not None:
        img.save(Path(f'characters/{outfile_name}.png'))

    logger.info(f'New character saved to "characters/{outfile_name}.yaml".')
    return gr.update(value=outfile_name, choices=get_available_characters())


def build_pygmalion_style_context(data):
    context = ""
    if 'char_persona' in data and data['char_persona'] != '':
        context += f"{data['char_name']}'s Persona: {data['char_persona']}\n"

    if 'world_scenario' in data and data['world_scenario'] != '':
        context += f"Scenario: {data['world_scenario']}\n"

    context = f"{context.strip()}\n"
    return context


def upload_tavern_character(img, _json):
    _json = {'char_name': _json['name'], 'char_persona': _json['description'], 'char_greeting': _json['first_mes'], 'example_dialogue': _json['mes_example'], 'world_scenario': _json['scenario']}
    return upload_character(json.dumps(_json), img, tavern=True)


def check_tavern_character(img):
    if "chara" not in img.info:
        return "Not a TavernAI card", None, None, gr.update(interactive=False)

    decoded_string = base64.b64decode(img.info['chara'])
    _json = json.loads(decoded_string)
    if "data" in _json:
        _json = _json["data"]

    return _json['name'], _json['description'], _json, gr.update(interactive=True)


def upload_your_profile_picture(img):
    cache_folder = Path("cache")
    if not cache_folder.exists():
        cache_folder.mkdir()

    if img is None:
        if Path("cache/pfp_me.png").exists():
            Path("cache/pfp_me.png").unlink()
    else:
        img = make_thumbnail(img)
        img.save(Path('cache/pfp_me.png'))
        logger.info('Profile picture saved to "cache/pfp_me.png"')


def generate_character_yaml(name, greeting, context):
    data = {
        'name': name,
        'greeting': greeting,
        'context': context,
    }

    data = {k: v for k, v in data.items() if v}  # Strip falsy
    return yaml.dump(data, sort_keys=False, width=float("inf"))


def generate_instruction_template_yaml(user, bot, context, turn_template):
    data = {
        'user': user,
        'bot': bot,
        'turn_template': turn_template,
        'context': context,
    }

    data = {k: v for k, v in data.items() if v}  # Strip falsy
    return yaml.dump(data, sort_keys=False, width=float("inf"))


def save_character(name, greeting, context, picture, filename):
    if filename == "":
        logger.error("The filename is empty, so the character will not be saved.")
        return

    data = generate_character_yaml(name, greeting, context)
    filepath = Path(f'characters/{filename}.yaml')
    save_file(filepath, data)
    path_to_img = Path(f'characters/{filename}.png')
    if picture is not None:
        picture.save(path_to_img)
        logger.info(f'Saved {path_to_img}.')


def delete_character(name, instruct=False):
    for extension in ["yml", "yaml", "json"]:
        delete_file(Path(f'characters/{name}.{extension}'))

    delete_file(Path(f'characters/{name}.png'))<|MERGE_RESOLUTION|>--- conflicted
+++ resolved
@@ -116,7 +116,6 @@
     rows = [context]
     min_rows = 3
     i = len(history) - 1
-<<<<<<< HEAD
  
     current_date = date.today()
 
@@ -133,8 +132,6 @@
     rows = [context_str]
 
 
-=======
->>>>>>> 5ca37765
     while i >= 0 and get_encoded_length(wrapper.replace('<|prompt|>', ''.join(rows))) < max_length:
         if _continue and i == len(history) - 1:
             if state['mode'] != 'chat-instruct':
