--- conflicted
+++ resolved
@@ -9,13 +9,8 @@
 import transformers
 
 import modules.shared as shared
-<<<<<<< HEAD
 from modules.callbacks import (Iteratorize, Stream,
-                               _SentinelTokenStoppingCriteria,
                                _StopEverythingStoppingCriteria)
-=======
-from modules.callbacks import Iteratorize, Stream
->>>>>>> ec482f3d
 from modules.extensions import apply_extensions
 from modules.html_generator import generate_4chan_html, generate_basic_html
 from modules.logging_colors import logger
@@ -258,24 +253,11 @@
     if inputs_embeds is not None:
         generate_params.update({'inputs_embeds': inputs_embeds})
 
-<<<<<<< HEAD
-    # Create the StoppingCriteriaList with the stopping strings (needs to be done after tokenizer extensions)
-    stopping_criteria_list = transformers.StoppingCriteriaList()
-    # Always stop if stop_everything is set
-    stopping_criteria_list.append(_StopEverythingStoppingCriteria());
-    for st in (stopping_strings, ast.literal_eval(f"[{state['custom_stopping_strings']}]")):
-        if type(st) is list and len(st) > 0:
-            sentinel_token_ids = [encode(string, add_special_tokens=False) for string in st]
-            stopping_criteria_list.append(_SentinelTokenStoppingCriteria(sentinel_token_ids=sentinel_token_ids, starting_idx=len(input_ids[0])))
-            break
-
-    # Update generate_params with the eos token and the stopping strings
-=======
-    # Find the eos tokens
+    # Stopping criteria / eos token
     eos_token_ids = [shared.tokenizer.eos_token_id] if shared.tokenizer.eos_token_id is not None else []
->>>>>>> ec482f3d
     generate_params['eos_token_id'] = eos_token_ids
     generate_params['stopping_criteria'] = transformers.StoppingCriteriaList()
+    generate_params['stopping_criteria'].append(_StopEverythingStoppingCriteria());
 
     t0 = time.time()
     try:
