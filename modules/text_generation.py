--- conflicted
+++ resolved
@@ -55,20 +55,9 @@
         if not add_bos_token and input_ids[0][0] == shared.tokenizer.bos_token_id:
             input_ids = input_ids[:, 1:]
 
-<<<<<<< HEAD
-        # Llama adds this extra token when the first character is '\n', and this
-        # compromises the stopping criteria, so we just remove it
-        if type(shared.tokenizer) is transformers.LlamaTokenizer and input_ids[0][0] == 29871:
-            input_ids = input_ids[:, 1:]
-
-        # Handling truncation
-        if truncation_length is not None:
-            input_ids = input_ids[:, -truncation_length:]
-=======
     # Handling truncation
     if truncation_length is not None:
         input_ids = input_ids[:, -truncation_length:]
->>>>>>> ec482f3d
 
         if shared.args.cpu:
             return input_ids
