--- conflicted
+++ resolved
@@ -11,11 +11,7 @@
 def add_lora_to_model(lora_names):
     if 'GPTQForCausalLM' in shared.model.__class__.__name__ or shared.args.loader == 'AutoGPTQ':
         add_lora_autogptq(lora_names)
-<<<<<<< HEAD
-    elif shared.model.__class__.__name__ == 'ExllamaModel' or shared.args.loader == 'ExLlama':
-=======
-    elif shared.model.__class__.__name__ in ['ExllamaModel', 'ExllamaHF']:
->>>>>>> 70b08884
+    elif shared.model.__class__.__name__ in ['ExllamaModel', 'ExllamaHF'] or shared.args.loader == 'ExLlama':
         add_lora_exllama(lora_names)
     else:
         add_lora_transformers(lora_names)
