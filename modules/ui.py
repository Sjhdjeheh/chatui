--- conflicted
+++ resolved
@@ -30,11 +30,7 @@
 
 
 def list_model_elements():
-<<<<<<< HEAD
-    elements = ['cpu_memory', 'auto_devices', 'disk', 'cpu', 'bf16', 'load_in_8bit', 'wbits', 'groupsize', 'model_type', 'pre_layer', 'threads', 'n_batch', 'no_mmap', 'mlock', 'n_gpu_layers', 'n_ctx', 'llama_cpp_seed']
-=======
-    elements = ['cpu_memory', 'auto_devices', 'disk', 'cpu', 'bf16', 'load_in_8bit', 'load_in_4bit', 'compute_dtype', 'quant_type', 'use_double_quant', 'wbits', 'groupsize', 'model_type', 'pre_layer', 'threads', 'n_batch', 'no_mmap', 'mlock', 'n_gpu_layers']
->>>>>>> a0426616
+    elements = ['cpu_memory', 'auto_devices', 'disk', 'cpu', 'bf16', 'load_in_8bit', 'load_in_4bit', 'compute_dtype', 'quant_type', 'use_double_quant', 'wbits', 'groupsize', 'model_type', 'pre_layer', 'threads', 'n_batch', 'no_mmap', 'mlock', 'n_gpu_layers', 'n_ctx', 'llama_cpp_seed']
     for i in range(torch.cuda.device_count()):
         elements.append(f'gpu_memory_{i}')
 
