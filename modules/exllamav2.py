--- conflicted
+++ resolved
@@ -112,13 +112,8 @@
 
         has_leading_space = False
         for i in range(max_new_tokens):
-<<<<<<< HEAD
-            logits = self.model.forward(ids[:, -1:], self.cache, input_mask=None).float().cpu()
-            token, _, _= ExLlamaV2Sampler.sample(logits, settings, ids, random.random(), self.tokenizer)
-=======
             logits = self.model.forward(ids[:, -1:], self.cache, input_mask=None, loras=self.loras).float().cpu()
             token, _, _ = ExLlamaV2Sampler.sample(logits, settings, ids, random.random(), self.tokenizer)
->>>>>>> c0ffb77f
             ids = torch.cat([ids, token], dim=1)
 
             if i == 0 and self.tokenizer.tokenizer.IdToPiece(int(token)).startswith('▁'):
