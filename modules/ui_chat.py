import json
from functools import partial
from pathlib import Path

import gradio as gr
from PIL import Image

from modules import chat, shared, ui, utils
from modules.html_generator import chat_html_wrapper
from modules.text_generation import stop_everything_event
from modules.utils import gradio

inputs = ('Chat input', 'interface_state')
reload_arr = ('history', 'name1', 'name2', 'mode', 'chat_style', 'character_menu')
clear_arr = ('delete_chat-confirm', 'delete_chat', 'delete_chat-cancel')


def create_ui():
    mu = shared.args.multi_user

    shared.gradio['Chat input'] = gr.State()
    shared.gradio['history'] = gr.State({'internal': [], 'visible': []})

    with gr.Tab('聊天', elem_id='chat-tab', elem_classes=("old-ui" if shared.args.chat_buttons else None)):
        with gr.Row():
            with gr.Column(elem_id='chat-col'):
                shared.gradio['display'] = gr.HTML(value=chat_html_wrapper({'internal': [], 'visible': []}, '', '', 'chat', 'cai-chat', ''))

                with gr.Row(elem_id="chat-input-row"):
                    with gr.Column(scale=1, elem_id='gr-hover-container'):
                        gr.HTML(value='<div class="hover-element" onclick="void(0)"><span style="width: 100px; display: block" id="hover-element-button">&#9776;</span><div class="hover-menu" id="hover-menu"></div>', elem_id='gr-hover')

                    with gr.Column(scale=10, elem_id='chat-input-container'):
                        shared.gradio['textbox'] = gr.Textbox(label='', placeholder='发送消息', elem_id='chat-input', elem_classes=['add_scrollbar'])
                        shared.gradio['show_controls'] = gr.Checkbox(value=shared.settings['show_controls'], label='显示控件 (Ctrl+S)', elem_id='show-controls')
                        shared.gradio['typing-dots'] = gr.HTML(value='<div class="typing"><span></span><span class="dot1"></span><span class="dot2"></span></div>', label='打字中', elem_id='typing-container')

                    with gr.Column(scale=1, elem_id='generate-stop-container'):
                        with gr.Row():
                            shared.gradio['Stop'] = gr.Button('停止', elem_id='stop', visible=False)
                            shared.gradio['Generate'] = gr.Button('生成', elem_id='Generate', variant='primary')

        # Hover menu buttons
        with gr.Column(elem_id='chat-buttons'):
            with gr.Row():
                shared.gradio['Regenerate'] = gr.Button('重新生成 (Ctrl + Enter)', elem_id='Regenerate')
                shared.gradio['Continue'] = gr.Button('继续 (Alt + Enter)', elem_id='Continue')
                shared.gradio['Remove last'] = gr.Button('删除上一条 (Ctrl + Shift + Backspace)', elem_id='Remove-last')

            with gr.Row():
                shared.gradio['Replace last reply'] = gr.Button('替换上一条回复 (Ctrl + Shift + L)', elem_id='Replace-last')
                shared.gradio['Copy last reply'] = gr.Button('复制上一条回复 (Ctrl + Shift + K)', elem_id='Copy-last')
                shared.gradio['Impersonate'] = gr.Button('AI帮答 (Ctrl + Shift + M)', elem_id='Impersonate')

            with gr.Row():
                shared.gradio['Send dummy message'] = gr.Button('发送空消息')
                shared.gradio['Send dummy reply'] = gr.Button('触发空回复')

            with gr.Row():
                shared.gradio['send-chat-to-default'] = gr.Button('发送至默认')
                shared.gradio['send-chat-to-notebook'] = gr.Button('发送至笔记本')

        with gr.Row(elem_id='past-chats-row', elem_classes=['pretty_scrollbar']):
            with gr.Column():
                with gr.Row():
                    shared.gradio['unique_id'] = gr.Dropdown(label='过往聊天', elem_classes=['slim-dropdown'], interactive=not mu)

                with gr.Row():
                    shared.gradio['rename_chat'] = gr.Button('重命名', elem_classes='refresh-button', interactive=not mu)
                    shared.gradio['delete_chat'] = gr.Button('🗑️', elem_classes='refresh-button', interactive=not mu)
                    shared.gradio['delete_chat-confirm'] = gr.Button('确认', variant='stop', visible=False, elem_classes='refresh-button')
                    shared.gradio['delete_chat-cancel'] = gr.Button('取消', visible=False, elem_classes='refresh-button')
                    shared.gradio['Start new chat'] = gr.Button('新建聊天', elem_classes='refresh-button')

                with gr.Row(elem_id='rename-row'):
                    shared.gradio['rename_to'] = gr.Textbox(label='重命名为：', placeholder='新名称', visible=False, elem_classes=['no-background'])
                    shared.gradio['rename_to-confirm'] = gr.Button('确认', visible=False, elem_classes='refresh-button')
                    shared.gradio['rename_to-cancel'] = gr.Button('取消', visible=False, elem_classes='refresh-button')

        with gr.Row(elem_id='chat-controls', elem_classes=['pretty_scrollbar']):
            with gr.Column():
                with gr.Row():
                    shared.gradio['start_with'] = gr.Textbox(label='回复开头', placeholder='当然可以！', value=shared.settings['start_with'], elem_classes=['add_scrollbar'])

                with gr.Row():
                    shared.gradio['mode'] = gr.Radio(choices=['chat', 'chat-instruct', 'instruct'], value='chat', label='模式', info='定义如何生成聊天提示。在 instruct 和 chat-instruct 模式下，参数 > 指令模板下选择的指令模板必须与当前模型匹配。', elem_id='chat-mode')

                with gr.Row():
                    shared.gradio['chat_style'] = gr.Dropdown(choices=utils.get_available_chat_styles(), label='聊天界面风格', value=shared.settings['chat_style'], visible=shared.settings['mode'] != 'instruct')

                with gr.Row():
                    shared.gradio['chat-instruct_command'] = gr.Textbox(value=shared.settings['chat-instruct_command'], lines=16, label='Command for chat-instruct mode', info='<|character|> and <|prompt|> get replaced with the bot name and the regular chat prompt respectively.', visible=False, elem_classes=['add_scrollbar'])


def create_chat_settings_ui():
    mu = shared.args.multi_user
    with gr.Tab('角色'):
        with gr.Row():
            with gr.Column(scale=8):
                with gr.Row():
                    shared.gradio['character_menu'] = gr.Dropdown(value=None, choices=utils.get_available_characters(), label='角色', elem_id='character-menu', info='用于聊天和聊天指令模式。', elem_classes='slim-dropdown')
                    ui.create_refresh_button(shared.gradio['character_menu'], lambda: None, lambda: {'choices': utils.get_available_characters()}, 'refresh-button', interactive=not mu)
                    shared.gradio['save_character'] = gr.Button('💾', elem_classes='refresh-button', interactive=not mu)
                    shared.gradio['delete_character'] = gr.Button('🗑️', elem_classes='refresh-button', interactive=not mu)

                shared.gradio['name1'] = gr.Textbox(value=shared.settings['name1'], lines=1, label='你的名字')
                shared.gradio['name2'] = gr.Textbox(value='', lines=1, label='角色的名字')
                shared.gradio['context'] = gr.Textbox(value='', lines=10, label='背景', elem_classes=['add_scrollbar'])
                shared.gradio['greeting'] = gr.Textbox(value='', lines=5, label='问候', elem_classes=['add_scrollbar'])

            with gr.Column(scale=1):
                shared.gradio['character_picture'] = gr.Image(label='角色图片', type='pil', interactive=not mu)
                shared.gradio['your_picture'] = gr.Image(label='你的图片', type='pil', value=Image.open(Path('cache/pfp_me.png')) if Path('cache/pfp_me.png').exists() else None, interactive=not mu)

    with gr.Tab('指令模板'):
        with gr.Row():
            with gr.Column():
                with gr.Row():
                    shared.gradio['instruction_template'] = gr.Dropdown(choices=utils.get_available_instruction_templates(), label='已保存的指令模板', info="选择模板后，点击“加载”来加载并应用它。", value='None', elem_classes='slim-dropdown')
                    ui.create_refresh_button(shared.gradio['instruction_template'], lambda: None, lambda: {'choices': utils.get_available_instruction_templates()}, 'refresh-button', interactive=not mu)
                    shared.gradio['load_template'] = gr.Button("加载", elem_classes='refresh-button')
                    shared.gradio['save_template'] = gr.Button('💾', elem_classes='refresh-button', interactive=not mu)
                    shared.gradio['delete_template'] = gr.Button('🗑️ ', elem_classes='refresh-button', interactive=not mu)

            with gr.Row():
                with gr.Column():
                    shared.gradio['custom_system_message'] = gr.Textbox(value=shared.settings['custom_system_message'], lines=2, label='自定义系统消息', info='如果不为空，将代替默认消息使用。', elem_classes=['add_scrollbar'])
                    shared.gradio['instruction_template_str'] = gr.Textbox(value='', label='指令模板', lines=24, info='根据你正在使用的模型/LoRA进行更改。在指令和聊天指令模式下使用。', elem_classes=['add_scrollbar', 'monospace'])
                    with gr.Row():
                        shared.gradio['send_instruction_to_default'] = gr.Button('发送至默认', elem_classes=['small-button'])
                        shared.gradio['send_instruction_to_notebook'] = gr.Button('发送至笔记本', elem_classes=['small-button'])
                        shared.gradio['send_instruction_to_negative_prompt'] = gr.Button('发送至负面提示', elem_classes=['small-button'])

            with gr.Column():
<<<<<<< HEAD
                shared.gradio['chat_template_str'] = gr.Textbox(value=shared.settings['chat_template_str'], label='聊天模板', lines=22, elem_classes=['add_scrollbar', 'monospace'])
                shared.gradio['chat-instruct_command'] = gr.Textbox(value=shared.settings['chat-instruct_command'], lines=4, label='聊天指令模式命令', info='<|character|> 将被角色名称替换，<|prompt|> 将被常规聊天提示替换。', elem_classes=['add_scrollbar'])
=======
                shared.gradio['chat_template_str'] = gr.Textbox(value=shared.settings['chat_template_str'], label='Chat template', lines=22, elem_classes=['add_scrollbar', 'monospace'])
>>>>>>> 1934cb61

    with gr.Tab('聊天记录'):
        with gr.Row():
            with gr.Column():
                shared.gradio['save_chat_history'] = gr.Button(value='保存历史记录')

            with gr.Column():
                shared.gradio['load_chat_history'] = gr.File(type='binary', file_types=['.json', '.txt'], label='上传历史记录 JSON')

    with gr.Tab('上传角色'):
        with gr.Tab('YAML 或 JSON'):
            with gr.Row():
                shared.gradio['upload_json'] = gr.File(type='binary', file_types=['.json', '.yaml'], label='JSON 或 YAML 文件', interactive=not mu)
                shared.gradio['upload_img_bot'] = gr.Image(type='pil', label='头像图片（可选）', interactive=not mu)

            shared.gradio['Submit character'] = gr.Button(value='提交', interactive=False)

        with gr.Tab('TavernAI PNG'):
            with gr.Row():
                with gr.Column():
                    shared.gradio['upload_img_tavern'] = gr.Image(type='pil', label='TavernAI PNG 文件', elem_id='upload_img_tavern', interactive=not mu)
                    shared.gradio['tavern_json'] = gr.State()
                with gr.Column():
                    shared.gradio['tavern_name'] = gr.Textbox(value='', lines=1, label='名称', interactive=False)
                    shared.gradio['tavern_desc'] = gr.Textbox(value='', lines=4, max_lines=4, label='描述', interactive=False)

            shared.gradio['Submit tavern character'] = gr.Button(value='提交', interactive=False)


def create_event_handlers():

    # Obsolete variables, kept for compatibility with old extensions
    shared.input_params = gradio(inputs)
    shared.reload_inputs = gradio(reload_arr)

    shared.gradio['Generate'].click(
        ui.gather_interface_values, gradio(shared.input_elements), gradio('interface_state')).then(
        lambda x: (x, ''), gradio('textbox'), gradio('Chat input', 'textbox'), show_progress=False).then(
        chat.generate_chat_reply_wrapper, gradio(inputs), gradio('display', 'history'), show_progress=False).then(
        ui.gather_interface_values, gradio(shared.input_elements), gradio('interface_state')).then(
        chat.save_history, gradio('history', 'unique_id', 'character_menu', 'mode'), None).then(
        lambda: None, None, None, _js=f'() => {{{ui.audio_notification_js}}}')

    shared.gradio['textbox'].submit(
        ui.gather_interface_values, gradio(shared.input_elements), gradio('interface_state')).then(
        lambda x: (x, ''), gradio('textbox'), gradio('Chat input', 'textbox'), show_progress=False).then(
        chat.generate_chat_reply_wrapper, gradio(inputs), gradio('display', 'history'), show_progress=False).then(
        ui.gather_interface_values, gradio(shared.input_elements), gradio('interface_state')).then(
        chat.save_history, gradio('history', 'unique_id', 'character_menu', 'mode'), None).then(
        lambda: None, None, None, _js=f'() => {{{ui.audio_notification_js}}}')

    shared.gradio['Regenerate'].click(
        ui.gather_interface_values, gradio(shared.input_elements), gradio('interface_state')).then(
        partial(chat.generate_chat_reply_wrapper, regenerate=True), gradio(inputs), gradio('display', 'history'), show_progress=False).then(
        ui.gather_interface_values, gradio(shared.input_elements), gradio('interface_state')).then(
        chat.save_history, gradio('history', 'unique_id', 'character_menu', 'mode'), None).then(
        lambda: None, None, None, _js=f'() => {{{ui.audio_notification_js}}}')

    shared.gradio['Continue'].click(
        ui.gather_interface_values, gradio(shared.input_elements), gradio('interface_state')).then(
        partial(chat.generate_chat_reply_wrapper, _continue=True), gradio(inputs), gradio('display', 'history'), show_progress=False).then(
        ui.gather_interface_values, gradio(shared.input_elements), gradio('interface_state')).then(
        chat.save_history, gradio('history', 'unique_id', 'character_menu', 'mode'), None).then(
        lambda: None, None, None, _js=f'() => {{{ui.audio_notification_js}}}')

    shared.gradio['Impersonate'].click(
        ui.gather_interface_values, gradio(shared.input_elements), gradio('interface_state')).then(
        lambda x: x, gradio('textbox'), gradio('Chat input'), show_progress=False).then(
        chat.impersonate_wrapper, gradio(inputs), gradio('textbox', 'display'), show_progress=False).then(
        ui.gather_interface_values, gradio(shared.input_elements), gradio('interface_state')).then(
        lambda: None, None, None, _js=f'() => {{{ui.audio_notification_js}}}')

    shared.gradio['Replace last reply'].click(
        ui.gather_interface_values, gradio(shared.input_elements), gradio('interface_state')).then(
        chat.replace_last_reply, gradio('textbox', 'interface_state'), gradio('history')).then(
        lambda: '', None, gradio('textbox'), show_progress=False).then(
        chat.redraw_html, gradio(reload_arr), gradio('display')).then(
        chat.save_history, gradio('history', 'unique_id', 'character_menu', 'mode'), None)

    shared.gradio['Send dummy message'].click(
        ui.gather_interface_values, gradio(shared.input_elements), gradio('interface_state')).then(
        chat.send_dummy_message, gradio('textbox', 'interface_state'), gradio('history')).then(
        lambda: '', None, gradio('textbox'), show_progress=False).then(
        chat.redraw_html, gradio(reload_arr), gradio('display')).then(
        chat.save_history, gradio('history', 'unique_id', 'character_menu', 'mode'), None)

    shared.gradio['Send dummy reply'].click(
        ui.gather_interface_values, gradio(shared.input_elements), gradio('interface_state')).then(
        chat.send_dummy_reply, gradio('textbox', 'interface_state'), gradio('history')).then(
        lambda: '', None, gradio('textbox'), show_progress=False).then(
        chat.redraw_html, gradio(reload_arr), gradio('display')).then(
        chat.save_history, gradio('history', 'unique_id', 'character_menu', 'mode'), None)

    shared.gradio['Remove last'].click(
        ui.gather_interface_values, gradio(shared.input_elements), gradio('interface_state')).then(
        chat.remove_last_message, gradio('history'), gradio('textbox', 'history'), show_progress=False).then(
        chat.redraw_html, gradio(reload_arr), gradio('display')).then(
        chat.save_history, gradio('history', 'unique_id', 'character_menu', 'mode'), None)

    shared.gradio['Stop'].click(
        stop_everything_event, None, None, queue=False).then(
        chat.redraw_html, gradio(reload_arr), gradio('display'))

    if not shared.args.multi_user:
        shared.gradio['unique_id'].select(
            chat.load_history, gradio('unique_id', 'character_menu', 'mode'), gradio('history')).then(
            chat.redraw_html, gradio(reload_arr), gradio('display'))

    shared.gradio['Start new chat'].click(
        ui.gather_interface_values, gradio(shared.input_elements), gradio('interface_state')).then(
        chat.start_new_chat, gradio('interface_state'), gradio('history')).then(
        chat.redraw_html, gradio(reload_arr), gradio('display')).then(
        lambda x: gr.update(choices=(histories := chat.find_all_histories(x)), value=histories[0]), gradio('interface_state'), gradio('unique_id'))

    shared.gradio['delete_chat'].click(lambda: [gr.update(visible=True), gr.update(visible=False), gr.update(visible=True)], None, gradio(clear_arr))
    shared.gradio['delete_chat-cancel'].click(lambda: [gr.update(visible=False), gr.update(visible=True), gr.update(visible=False)], None, gradio(clear_arr))
    shared.gradio['delete_chat-confirm'].click(
        ui.gather_interface_values, gradio(shared.input_elements), gradio('interface_state')).then(
        lambda x, y: str(chat.find_all_histories(x).index(y)), gradio('interface_state', 'unique_id'), gradio('temporary_text')).then(
        chat.delete_history, gradio('unique_id', 'character_menu', 'mode'), None).then(
        chat.load_history_after_deletion, gradio('interface_state', 'temporary_text'), gradio('history', 'unique_id')).then(
        chat.redraw_html, gradio(reload_arr), gradio('display')).then(
        lambda: [gr.update(visible=False), gr.update(visible=True), gr.update(visible=False)], None, gradio(clear_arr))

    shared.gradio['rename_chat'].click(
        lambda x: x, gradio('unique_id'), gradio('rename_to')).then(
        lambda: [gr.update(visible=True)] * 3, None, gradio('rename_to', 'rename_to-confirm', 'rename_to-cancel'), show_progress=False)

    shared.gradio['rename_to-cancel'].click(
        lambda: [gr.update(visible=False)] * 3, None, gradio('rename_to', 'rename_to-confirm', 'rename_to-cancel'), show_progress=False)

    shared.gradio['rename_to-confirm'].click(
        chat.rename_history, gradio('unique_id', 'rename_to', 'character_menu', 'mode'), None).then(
        lambda: [gr.update(visible=False)] * 3, None, gradio('rename_to', 'rename_to-confirm', 'rename_to-cancel'), show_progress=False).then(
        lambda x, y: gr.update(choices=chat.find_all_histories(x), value=y), gradio('interface_state', 'rename_to'), gradio('unique_id'))

    shared.gradio['rename_to'].submit(
        chat.rename_history, gradio('unique_id', 'rename_to', 'character_menu', 'mode'), None).then(
        lambda: [gr.update(visible=False)] * 3, None, gradio('rename_to', 'rename_to-confirm', 'rename_to-cancel'), show_progress=False).then(
        lambda x, y: gr.update(choices=chat.find_all_histories(x), value=y), gradio('interface_state', 'rename_to'), gradio('unique_id'))

    shared.gradio['load_chat_history'].upload(
        ui.gather_interface_values, gradio(shared.input_elements), gradio('interface_state')).then(
        chat.start_new_chat, gradio('interface_state'), gradio('history')).then(
        chat.load_history_json, gradio('load_chat_history', 'history'), gradio('history')).then(
        chat.redraw_html, gradio(reload_arr), gradio('display')).then(
        lambda x: gr.update(choices=(histories := chat.find_all_histories(x)), value=histories[0]), gradio('interface_state'), gradio('unique_id')).then(
        chat.save_history, gradio('history', 'unique_id', 'character_menu', 'mode'), None).then(
        lambda: None, None, None, _js=f'() => {{{ui.switch_tabs_js}; switch_to_chat()}}')

    shared.gradio['character_menu'].change(
        chat.load_character, gradio('character_menu', 'name1', 'name2'), gradio('name1', 'name2', 'character_picture', 'greeting', 'context')).success(
        ui.gather_interface_values, gradio(shared.input_elements), gradio('interface_state')).then(
        chat.load_latest_history, gradio('interface_state'), gradio('history')).then(
        chat.redraw_html, gradio(reload_arr), gradio('display')).then(
        lambda x: gr.update(choices=(histories := chat.find_all_histories(x)), value=histories[0]), gradio('interface_state'), gradio('unique_id')).then(
        lambda: None, None, None, _js=f'() => {{{ui.update_big_picture_js}; updateBigPicture()}}')

    shared.gradio['mode'].change(
        lambda x: [gr.update(visible=x != 'instruct'), gr.update(visible=x == 'chat-instruct')], gradio('mode'), gradio('chat_style', 'chat-instruct_command'), show_progress=False).then(
        ui.gather_interface_values, gradio(shared.input_elements), gradio('interface_state')).then(
        chat.load_latest_history, gradio('interface_state'), gradio('history')).then(
        chat.redraw_html, gradio(reload_arr), gradio('display')).then(
        lambda x: gr.update(choices=(histories := chat.find_all_histories(x)), value=histories[0]), gradio('interface_state'), gradio('unique_id'))

    shared.gradio['chat_style'].change(chat.redraw_html, gradio(reload_arr), gradio('display'))
    shared.gradio['Copy last reply'].click(chat.send_last_reply_to_input, gradio('history'), gradio('textbox'), show_progress=False)

    # Save/delete a character
    shared.gradio['save_character'].click(
        lambda x: x, gradio('name2'), gradio('save_character_filename')).then(
        lambda: gr.update(visible=True), None, gradio('character_saver'))

    shared.gradio['delete_character'].click(lambda: gr.update(visible=True), None, gradio('character_deleter'))

    shared.gradio['load_template'].click(
        chat.load_instruction_template, gradio('instruction_template'), gradio('instruction_template_str')).then(
        lambda: "Select template to load...", None, gradio('instruction_template'))

    shared.gradio['save_template'].click(
        lambda: 'My Template.yaml', None, gradio('save_filename')).then(
        lambda: 'instruction-templates/', None, gradio('save_root')).then(
        chat.generate_instruction_template_yaml, gradio('instruction_template_str'), gradio('save_contents')).then(
        lambda: gr.update(visible=True), None, gradio('file_saver'))

    shared.gradio['delete_template'].click(
        lambda x: f'{x}.yaml', gradio('instruction_template'), gradio('delete_filename')).then(
        lambda: 'instruction-templates/', None, gradio('delete_root')).then(
        lambda: gr.update(visible=True), None, gradio('file_deleter'))

    shared.gradio['save_chat_history'].click(
        lambda x: json.dumps(x, indent=4), gradio('history'), gradio('temporary_text')).then(
        None, gradio('temporary_text', 'character_menu', 'mode'), None, _js=f'(hist, char, mode) => {{{ui.save_files_js}; saveHistory(hist, char, mode)}}')

    shared.gradio['Submit character'].click(
        chat.upload_character, gradio('upload_json', 'upload_img_bot'), gradio('character_menu')).then(
        lambda: None, None, None, _js=f'() => {{{ui.switch_tabs_js}; switch_to_character()}}')

    shared.gradio['Submit tavern character'].click(
        chat.upload_tavern_character, gradio('upload_img_tavern', 'tavern_json'), gradio('character_menu')).then(
        lambda: None, None, None, _js=f'() => {{{ui.switch_tabs_js}; switch_to_character()}}')

    shared.gradio['upload_json'].upload(lambda: gr.update(interactive=True), None, gradio('Submit character'))
    shared.gradio['upload_json'].clear(lambda: gr.update(interactive=False), None, gradio('Submit character'))
    shared.gradio['upload_img_tavern'].upload(chat.check_tavern_character, gradio('upload_img_tavern'), gradio('tavern_name', 'tavern_desc', 'tavern_json', 'Submit tavern character'), show_progress=False)
    shared.gradio['upload_img_tavern'].clear(lambda: (None, None, None, gr.update(interactive=False)), None, gradio('tavern_name', 'tavern_desc', 'tavern_json', 'Submit tavern character'), show_progress=False)
    shared.gradio['your_picture'].change(
        chat.upload_your_profile_picture, gradio('your_picture'), None).then(
        partial(chat.redraw_html, reset_cache=True), gradio(reload_arr), gradio('display'))

    shared.gradio['send_instruction_to_default'].click(
        ui.gather_interface_values, gradio(shared.input_elements), gradio('interface_state')).then(
        lambda x: x.update({'mode': 'instruct', 'history': {'internal': [], 'visible': []}}), gradio('interface_state'), None).then(
        partial(chat.generate_chat_prompt, 'Input'), gradio('interface_state'), gradio('textbox-default')).then(
        lambda: None, None, None, _js=f'() => {{{ui.switch_tabs_js}; switch_to_default()}}')

    shared.gradio['send_instruction_to_notebook'].click(
        ui.gather_interface_values, gradio(shared.input_elements), gradio('interface_state')).then(
        lambda x: x.update({'mode': 'instruct', 'history': {'internal': [], 'visible': []}}), gradio('interface_state'), None).then(
        partial(chat.generate_chat_prompt, 'Input'), gradio('interface_state'), gradio('textbox-notebook')).then(
        lambda: None, None, None, _js=f'() => {{{ui.switch_tabs_js}; switch_to_notebook()}}')

    shared.gradio['send_instruction_to_negative_prompt'].click(
        ui.gather_interface_values, gradio(shared.input_elements), gradio('interface_state')).then(
        lambda x: x.update({'mode': 'instruct', 'history': {'internal': [], 'visible': []}}), gradio('interface_state'), None).then(
        partial(chat.generate_chat_prompt, 'Input'), gradio('interface_state'), gradio('negative_prompt')).then(
        lambda: None, None, None, _js=f'() => {{{ui.switch_tabs_js}; switch_to_generation_parameters()}}')

    shared.gradio['send-chat-to-default'].click(
        ui.gather_interface_values, gradio(shared.input_elements), gradio('interface_state')).then(
        partial(chat.generate_chat_prompt, '', _continue=True), gradio('interface_state'), gradio('textbox-default')).then(
        lambda: None, None, None, _js=f'() => {{{ui.switch_tabs_js}; switch_to_default()}}')

    shared.gradio['send-chat-to-notebook'].click(
        ui.gather_interface_values, gradio(shared.input_elements), gradio('interface_state')).then(
        partial(chat.generate_chat_prompt, '', _continue=True), gradio('interface_state'), gradio('textbox-notebook')).then(
        lambda: None, None, None, _js=f'() => {{{ui.switch_tabs_js}; switch_to_notebook()}}')

    shared.gradio['show_controls'].change(None, gradio('show_controls'), None, _js=f'(x) => {{{ui.show_controls_js}; toggle_controls(x)}}')<|MERGE_RESOLUTION|>--- conflicted
+++ resolved
@@ -89,7 +89,7 @@
                     shared.gradio['chat_style'] = gr.Dropdown(choices=utils.get_available_chat_styles(), label='聊天界面风格', value=shared.settings['chat_style'], visible=shared.settings['mode'] != 'instruct')
 
                 with gr.Row():
-                    shared.gradio['chat-instruct_command'] = gr.Textbox(value=shared.settings['chat-instruct_command'], lines=16, label='Command for chat-instruct mode', info='<|character|> and <|prompt|> get replaced with the bot name and the regular chat prompt respectively.', visible=False, elem_classes=['add_scrollbar'])
+                    shared.gradio['chat-instruct_command'] = gr.Textbox(value=shared.settings['chat-instruct_command'], lines=16, label='chat-instruct模式下的指令', info='“<|character|>”和“<|prompt|>”分别会被替换成机器人名称和常规聊天提示词。', visible=False, elem_classes=['add_scrollbar'])
 
 
 def create_chat_settings_ui():
@@ -132,12 +132,7 @@
                         shared.gradio['send_instruction_to_negative_prompt'] = gr.Button('发送至负面提示', elem_classes=['small-button'])
 
             with gr.Column():
-<<<<<<< HEAD
                 shared.gradio['chat_template_str'] = gr.Textbox(value=shared.settings['chat_template_str'], label='聊天模板', lines=22, elem_classes=['add_scrollbar', 'monospace'])
-                shared.gradio['chat-instruct_command'] = gr.Textbox(value=shared.settings['chat-instruct_command'], lines=4, label='聊天指令模式命令', info='<|character|> 将被角色名称替换，<|prompt|> 将被常规聊天提示替换。', elem_classes=['add_scrollbar'])
-=======
-                shared.gradio['chat_template_str'] = gr.Textbox(value=shared.settings['chat_template_str'], label='Chat template', lines=22, elem_classes=['add_scrollbar', 'monospace'])
->>>>>>> 1934cb61
 
     with gr.Tab('聊天记录'):
         with gr.Row():
