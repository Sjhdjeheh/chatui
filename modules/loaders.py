import functools
from collections import OrderedDict

import gradio as gr

from modules import shared

loaders_and_params = OrderedDict({
    'Transformers': [
        'cpu_memory',
        'gpu_memory',
        'load_in_8bit',
        'bf16',
        'cpu',
        'disk',
        'auto_devices',
        'load_in_4bit',
        'use_double_quant',
        'quant_type',
        'compute_dtype',
        'trust_remote_code',
        'no_use_fast',
        'use_flash_attention_2',
        'alpha_value',
        'rope_freq_base',
        'compress_pos_emb',
        'disable_exllama',
        'disable_exllamav2',
        'transformers_info',
    ],
    'llama.cpp': [
        'n_ctx',
        'n_gpu_layers',
        'tensor_split',
        'n_batch',
        'threads',
        'threads_batch',
        'no_mmap',
        'mlock',
        'no_mul_mat_q',
        'alpha_value',
        'rope_freq_base',
        'compress_pos_emb',
        'cpu',
        'numa',
        'no_offload_kqv',
        'row_split',
        'tensorcores',
        'flash_attn',
        'streaming_llm',
        'attention_sink_size',
    ],
    'llamacpp_HF': [
        'n_ctx',
        'n_gpu_layers',
        'tensor_split',
        'n_batch',
        'threads',
        'threads_batch',
        'no_mmap',
        'mlock',
        'no_mul_mat_q',
        'alpha_value',
        'rope_freq_base',
        'compress_pos_emb',
        'cpu',
        'numa',
        'cfg_cache',
        'trust_remote_code',
        'no_use_fast',
        'logits_all',
        'no_offload_kqv',
        'row_split',
        'tensorcores',
        'flash_attn',
        'streaming_llm',
        'attention_sink_size',
        'llamacpp_HF_info',
    ],
    'ExLlamav2_HF': [
        'gpu_split',
        'max_seq_len',
        'cfg_cache',
        'no_flash_attn',
        'num_experts_per_token',
        'cache_8bit',
        'cache_4bit',
        'autosplit',
        'alpha_value',
        'compress_pos_emb',
        'trust_remote_code',
        'no_use_fast',
    ],
    'ExLlamav2': [
        'gpu_split',
        'max_seq_len',
        'no_flash_attn',
        'num_experts_per_token',
        'cache_8bit',
        'cache_4bit',
        'autosplit',
        'alpha_value',
        'compress_pos_emb',
        'exllamav2_info',
    ],
    'AutoGPTQ': [
        'triton',
        'no_inject_fused_mlp',
        'no_use_cuda_fp16',
        'wbits',
        'groupsize',
        'desc_act',
        'disable_exllama',
        'disable_exllamav2',
        'gpu_memory',
        'cpu_memory',
        'cpu',
        'disk',
        'auto_devices',
        'trust_remote_code',
        'no_use_fast',
        'autogptq_info',
    ],
    'AutoAWQ': [
        'cpu_memory',
        'gpu_memory',
        'auto_devices',
        'max_seq_len',
        'no_inject_fused_attention',
        'trust_remote_code',
        'no_use_fast',
    ],
    'HQQ': [
        'hqq_backend',
        'trust_remote_code',
        'no_use_fast',
    ],
    'TensorRT-LLM': [
        'max_seq_len',
        'cpp_runner',
        'tensorrt_llm_info',
    ]
})


def transformers_samplers():
    return {
        'temperature',
        'temperature_last',
        'dynamic_temperature',
        'dynatemp_low',
        'dynatemp_high',
        'dynatemp_exponent',
        'smoothing_factor',
        'smoothing_curve',
        'top_p',
        'min_p',
        'top_k',
        'typical_p',
        'epsilon_cutoff',
        'eta_cutoff',
        'tfs',
        'top_a',
        'repetition_penalty',
        'presence_penalty',
        'frequency_penalty',
        'repetition_penalty_range',
        'encoder_repetition_penalty',
        'no_repeat_ngram_size',
        'dry_multiplier',
        'dry_base',
        'dry_allowed_length',
        'dry_sequence_breakers',
        'seed',
        'do_sample',
        'penalty_alpha',
        'mirostat_mode',
        'mirostat_tau',
        'mirostat_eta',
        'grammar_file_row',
        'grammar_string',
        'guidance_scale',
        'negative_prompt',
        'ban_eos_token',
        'custom_token_bans',
        'sampler_priority',
        'add_bos_token',
        'skip_special_tokens',
        'auto_max_new_tokens',
        'prompt_lookup_num_tokens'
    }


loaders_samplers = {
    'Transformers': transformers_samplers(),
    'AutoGPTQ': transformers_samplers(),
    'AutoAWQ': transformers_samplers(),
    'HQQ': transformers_samplers(),
    'ExLlamav2': {
        'temperature',
        'temperature_last',
        'top_p',
        'min_p',
        'top_k',
        'typical_p',
        'tfs',
        'top_a',
        'repetition_penalty',
        'presence_penalty',
        'frequency_penalty',
        'repetition_penalty_range',
        'seed',
        'mirostat_mode',
        'mirostat_tau',
        'mirostat_eta',
        'ban_eos_token',
        'add_bos_token',
        'custom_token_bans',
        'skip_special_tokens',
        'auto_max_new_tokens',
    },
    'ExLlamav2_HF': {
        'temperature',
        'temperature_last',
        'dynamic_temperature',
        'dynatemp_low',
        'dynatemp_high',
        'dynatemp_exponent',
        'smoothing_factor',
        'smoothing_curve',
        'top_p',
        'min_p',
        'top_k',
        'typical_p',
        'epsilon_cutoff',
        'eta_cutoff',
        'tfs',
        'top_a',
        'repetition_penalty',
        'presence_penalty',
        'frequency_penalty',
        'repetition_penalty_range',
        'encoder_repetition_penalty',
        'no_repeat_ngram_size',
        'dry_multiplier',
        'dry_base',
        'dry_allowed_length',
        'dry_sequence_breakers',
        'seed',
        'do_sample',
        'mirostat_mode',
        'mirostat_tau',
        'mirostat_eta',
        'grammar_file_row',
        'grammar_string',
        'guidance_scale',
        'negative_prompt',
        'ban_eos_token',
        'custom_token_bans',
        'sampler_priority',
        'add_bos_token',
        'skip_special_tokens',
        'auto_max_new_tokens',
    },
    'llama.cpp': {
        'temperature',
        'top_p',
        'min_p',
        'top_k',
        'typical_p',
        'tfs',
        'repetition_penalty',
        'presence_penalty',
        'frequency_penalty',
        'seed',
        'mirostat_mode',
        'mirostat_tau',
        'mirostat_eta',
        'grammar_file_row',
        'grammar_string',
        'ban_eos_token',
        'custom_token_bans',
    },
    'llamacpp_HF': {
        'temperature',
        'temperature_last',
        'dynamic_temperature',
        'dynatemp_low',
        'dynatemp_high',
        'dynatemp_exponent',
        'smoothing_factor',
        'smoothing_curve',
        'top_p',
        'min_p',
        'top_k',
        'typical_p',
        'epsilon_cutoff',
        'eta_cutoff',
        'tfs',
        'top_a',
        'repetition_penalty',
        'presence_penalty',
        'frequency_penalty',
        'repetition_penalty_range',
        'encoder_repetition_penalty',
        'no_repeat_ngram_size',
        'dry_multiplier',
        'dry_base',
        'dry_allowed_length',
        'dry_sequence_breakers',
        'seed',
        'do_sample',
        'mirostat_mode',
        'mirostat_tau',
        'mirostat_eta',
        'grammar_file_row',
        'grammar_string',
        'guidance_scale',
        'negative_prompt',
        'ban_eos_token',
        'custom_token_bans',
        'sampler_priority',
        'add_bos_token',
        'skip_special_tokens',
        'auto_max_new_tokens',
    },
<<<<<<< HEAD
    'ctransformers': {
        'temperature',
        'top_p',
        'top_k',
        'repetition_penalty',
        'repetition_penalty_range',
    },
    'TensorRT-LLM': {
        'temperature',
        'top_p',
        'top_k',
        'repetition_penalty',
        'presence_penalty',
        'frequency_penalty',
        'ban_eos_token',
        'auto_max_new_tokens',
    }
}

loaders_model_types = {
    'GPTQ-for-LLaMa': [
        "None",
        "llama",
        "opt",
        "gptj"
    ],
    'ctransformers': [
        "None",
        "gpt2",
        "gptj",
        "gptneox",
        "llama",
        "mpt",
        "dollyv2",
        "replit",
        "starcoder",
        "gptbigcode",
        "falcon"
    ],
=======
>>>>>>> 5993904a
}


@functools.cache
def list_all_samplers():
    all_samplers = set()
    for k in loaders_samplers:
        for sampler in loaders_samplers[k]:
            all_samplers.add(sampler)

    return sorted(all_samplers)


def blacklist_samplers(loader, dynamic_temperature):
    all_samplers = list_all_samplers()
    output = []

    for sampler in all_samplers:
        if loader == 'All' or sampler in loaders_samplers[loader]:
            if sampler.startswith('dynatemp'):
                output.append(gr.update(visible=dynamic_temperature))
            else:
                output.append(gr.update(visible=True))
        else:
            output.append(gr.update(visible=False))

    return output


def get_gpu_memory_keys():
    return [k for k in shared.gradio if k.startswith('gpu_memory')]


@functools.cache
def get_all_params():
    all_params = set()
    for k in loaders_and_params:
        for el in loaders_and_params[k]:
            all_params.add(el)

    if 'gpu_memory' in all_params:
        all_params.remove('gpu_memory')
        for k in get_gpu_memory_keys():
            all_params.add(k)

    return sorted(all_params)


def make_loader_params_visible(loader):
    params = []
    all_params = get_all_params()
    if loader in loaders_and_params:
        params = loaders_and_params[loader]

        if 'gpu_memory' in params:
            params.remove('gpu_memory')
            params += get_gpu_memory_keys()

    return [gr.update(visible=True) if k in params else gr.update(visible=False) for k in all_params]<|MERGE_RESOLUTION|>--- conflicted
+++ resolved
@@ -324,14 +324,6 @@
         'skip_special_tokens',
         'auto_max_new_tokens',
     },
-<<<<<<< HEAD
-    'ctransformers': {
-        'temperature',
-        'top_p',
-        'top_k',
-        'repetition_penalty',
-        'repetition_penalty_range',
-    },
     'TensorRT-LLM': {
         'temperature',
         'top_p',
@@ -342,30 +334,6 @@
         'ban_eos_token',
         'auto_max_new_tokens',
     }
-}
-
-loaders_model_types = {
-    'GPTQ-for-LLaMa': [
-        "None",
-        "llama",
-        "opt",
-        "gptj"
-    ],
-    'ctransformers': [
-        "None",
-        "gpt2",
-        "gptj",
-        "gptneox",
-        "llama",
-        "mpt",
-        "dollyv2",
-        "replit",
-        "starcoder",
-        "gptbigcode",
-        "falcon"
-    ],
-=======
->>>>>>> 5993904a
 }
 
 
