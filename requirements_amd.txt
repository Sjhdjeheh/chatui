--- conflicted
+++ resolved
@@ -2,12 +2,7 @@
 colorama
 datasets
 einops
-<<<<<<< HEAD
-exllamav2==0.0.12; platform_system == "Windows" or python_version < "3.10" or python_version > "3.11" or platform_machine != "x86_64"
 gradio==4.17.*
-=======
-gradio==3.50.*
->>>>>>> 7342afaf
 hqq==0.1.2.post1
 jinja2==3.1.2
 lm_eval==0.3.0
