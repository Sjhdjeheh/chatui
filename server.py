import os
import warnings

os.environ['GRADIO_ANALYTICS_ENABLED'] = 'False'
os.environ['BITSANDBYTES_NOWELCOME'] = '1'
warnings.filterwarnings('ignore', category=UserWarning, message='TypedStorage is deprecated')

import importlib
import io
import json
import math
import os
import re
import sys
import time
import traceback
import zipfile
from datetime import datetime
from pathlib import Path

import gradio as gr
import psutil
import torch
import yaml
from PIL import Image

import modules.extensions as extensions_module
from modules import api, chat, shared, training, ui
from modules.html_generator import chat_html_wrapper
from modules.LoRA import add_lora_to_model
from modules.models import load_model, load_soft_prompt, unload_model
from modules.text_generation import generate_reply, stop_everything_event


def get_available_models():
    if shared.args.flexgen:
        return sorted([re.sub('-np$', '', item.name) for item in list(Path(f'{shared.args.model_dir}/').glob('*')) if item.name.endswith('-np')], key=str.lower)
    else:
        return sorted([re.sub('.pth$', '', item.name) for item in list(Path(f'{shared.args.model_dir}/').glob('*')) if not item.name.endswith(('.txt', '-np', '.pt', '.json'))], key=str.lower)


def get_available_presets():
    return sorted(set((k.stem for k in Path('presets').glob('*.txt'))), key=str.lower)


def get_available_prompts():
    prompts = []
    prompts += sorted(set((k.stem for k in Path('prompts').glob('[0-9]*.txt'))), key=str.lower, reverse=True)
    prompts += sorted(set((k.stem for k in Path('prompts').glob('*.txt'))), key=str.lower)
    prompts += ['None']
    return prompts


def get_available_characters():
    paths = (x for x in Path('characters').iterdir() if x.suffix in ('.json', '.yaml', '.yml'))
    return ['None'] + sorted(set((k.stem for k in paths if k.stem != "instruction-following")), key=str.lower)


def get_available_instruction_templates():
    path = "characters/instruction-following"
    paths = []
    if os.path.exists(path):
        paths = (x for x in Path(path).iterdir() if x.suffix in ('.json', '.yaml', '.yml'))
    return ['None'] + sorted(set((k.stem for k in paths)), key=str.lower)


def get_available_extensions():
    return sorted(set(map(lambda x: x.parts[1], Path('extensions').glob('*/script.py'))), key=str.lower)


def get_available_softprompts():
    return ['None'] + sorted(set((k.stem for k in Path('softprompts').glob('*.zip'))), key=str.lower)


def get_available_loras():
    return ['None'] + sorted([item.name for item in list(Path(shared.args.lora_dir).glob('*')) if not item.name.endswith(('.txt', '-np', '.pt', '.json'))], key=str.lower)


def load_model_wrapper(selected_model):
    try:
        yield f"Loading {selected_model}..."
        shared.model_name = selected_model
        unload_model()
        if selected_model != '':
            shared.model, shared.tokenizer = load_model(shared.model_name)

        yield f"Successfully loaded {selected_model}"
    except:
        yield traceback.format_exc()


def load_lora_wrapper(selected_loras):
    yield ("Applying the following LoRAs to {}:\n\n{}".format(shared.model_name, '\n'.join(selected_loras)))
    add_lora_to_model(selected_loras)
    yield ("Successfuly applied the LoRAs")


def load_preset_values(preset_menu, state, return_dict=False):
    generate_params = {
        'do_sample': True,
        'temperature': 1,
        'top_p': 1,
        'typical_p': 1,
        'repetition_penalty': 1,
        'encoder_repetition_penalty': 1,
        'top_k': 50,
        'num_beams': 1,
        'penalty_alpha': 0,
        'min_length': 0,
        'length_penalty': 1,
        'no_repeat_ngram_size': 0,
        'early_stopping': False,
    }
    with open(Path(f'presets/{preset_menu}.txt'), 'r') as infile:
        preset = infile.read()
    for i in preset.splitlines():
        i = i.rstrip(',').strip().split('=')
        if len(i) == 2 and i[0].strip() != 'tokens':
            generate_params[i[0].strip()] = eval(i[1].strip())
    generate_params['temperature'] = min(1.99, generate_params['temperature'])

    if return_dict:
        return generate_params
    else:
        state.update(generate_params)
        return state, *[generate_params[k] for k in ['do_sample', 'temperature', 'top_p', 'typical_p', 'repetition_penalty', 'encoder_repetition_penalty', 'top_k', 'min_length', 'no_repeat_ngram_size', 'num_beams', 'penalty_alpha', 'length_penalty', 'early_stopping']]


def upload_soft_prompt(file):
    with zipfile.ZipFile(io.BytesIO(file)) as zf:
        zf.extract('meta.json')
        j = json.loads(open('meta.json', 'r').read())
        name = j['name']
        Path('meta.json').unlink()

    with open(Path(f'softprompts/{name}.zip'), 'wb') as f:
        f.write(file)

    return name


def save_prompt(text):
    fname = f"{datetime.now().strftime('%Y-%m-%d-%H%M%S')}.txt"
    with open(Path(f'prompts/{fname}'), 'w', encoding='utf-8') as f:
        f.write(text)
    return f"Saved to prompts/{fname}"


def load_prompt(fname):
    if fname in ['None', '']:
        return ''
    else:
        with open(Path(f'prompts/{fname}.txt'), 'r', encoding='utf-8') as f:
            text = f.read()
            if text[-1] == '\n':
                text = text[:-1]
            return text


def download_model_wrapper(repo_id):
    try:
        downloader = importlib.import_module("download-model")

        model = repo_id
        branch = "main"
        check = False

        yield ("Cleaning up the model/branch names")
        model, branch = downloader.sanitize_model_and_branch_names(model, branch)

        yield ("Getting the download links from Hugging Face")
        links, sha256, is_lora = downloader.get_download_links_from_huggingface(model, branch, text_only=False)

        yield ("Getting the output folder")
        output_folder = downloader.get_output_folder(model, branch, is_lora)

        if check:
            yield ("Checking previously downloaded files")
            downloader.check_model_files(model, branch, links, sha256, output_folder)
        else:
            yield (f"Downloading files to {output_folder}")
            downloader.download_model_files(model, branch, links, sha256, output_folder, threads=1)
            yield ("Done!")
    except:
        yield traceback.format_exc()


# Update the command-line arguments based on the interface values
def update_model_parameters(state, initial=False):
    elements = ui.list_model_elements()  # the names of the parameters
    gpu_memories = []

    for i, element in enumerate(elements):
        if element not in state:
            continue

        value = state[element]
        if element.startswith('gpu_memory'):
            gpu_memories.append(value)
            continue

        if initial and vars(shared.args)[element] != vars(shared.args_defaults)[element]:
            continue

        # Setting null defaults
        if element in ['wbits', 'groupsize', 'model_type'] and value == 'None':
            value = vars(shared.args_defaults)[element]
        elif element in ['cpu_memory'] and value == 0:
            value = vars(shared.args_defaults)[element]

        # Making some simple conversions
        if element in ['wbits', 'groupsize', 'pre_layer']:
            value = int(value)
        elif element == 'cpu_memory' and value is not None:
            value = f"{value}MiB"

        exec(f"shared.args.{element} = value")

    found_positive = False
    for i in gpu_memories:
        if i > 0:
            found_positive = True
            break

    if not (initial and vars(shared.args)['gpu_memory'] != vars(shared.args_defaults)['gpu_memory']):
        if found_positive:
            shared.args.gpu_memory = [f"{i}MiB" for i in gpu_memories]
        else:
            shared.args.gpu_memory = None


def get_model_specific_settings(model):
    settings = shared.model_config
    model_settings = {}

    for pat in settings:
        if re.match(pat.lower(), model.lower()):
            for k in settings[pat]:
                model_settings[k] = settings[pat][k]

    return model_settings


def load_model_specific_settings(model, state, return_dict=False):
    model_settings = get_model_specific_settings(model)
    for k in model_settings:
        if k in state:
            state[k] = model_settings[k]

    return state


def save_model_settings(model, state):
    if model == 'None':
        yield ("Not saving the settings because no model is loaded.")
        return

    with Path(f'{shared.args.model_dir}/config-user.yaml') as p:
        if p.exists():
            user_config = yaml.safe_load(open(p, 'r').read())
        else:
            user_config = {}

        if model not in user_config:
            user_config[model] = {}

        for k in ui.list_model_elements():
            user_config[model][k] = state[k]

        with open(p, 'w') as f:
            f.write(yaml.dump(user_config))

        yield (f"Settings for {model} saved to {p}")


def create_model_menus():
    # Finding the default values for the GPU and CPU memories
    total_mem = []
    for i in range(torch.cuda.device_count()):
        total_mem.append(math.floor(torch.cuda.get_device_properties(i).total_memory / (1024 * 1024)))

    default_gpu_mem = []
    if shared.args.gpu_memory is not None and len(shared.args.gpu_memory) > 0:
        for i in shared.args.gpu_memory:
            if 'mib' in i.lower():
                default_gpu_mem.append(int(re.sub('[a-zA-Z ]', '', i)))
            else:
                default_gpu_mem.append(int(re.sub('[a-zA-Z ]', '', i)) * 1000)
    while len(default_gpu_mem) < len(total_mem):
        default_gpu_mem.append(0)

    total_cpu_mem = math.floor(psutil.virtual_memory().total / (1024 * 1024))
    if shared.args.cpu_memory is not None:
        default_cpu_mem = re.sub('[a-zA-Z ]', '', shared.args.cpu_memory)
    else:
        default_cpu_mem = 0

    with gr.Row():
        with gr.Column():
            with gr.Row():
                with gr.Column():
                    with gr.Row():
                        shared.gradio['model_menu'] = gr.Dropdown(choices=get_available_models(), value=shared.model_name, label='Model')
                        ui.create_refresh_button(shared.gradio['model_menu'], lambda: None, lambda: {'choices': get_available_models()}, 'refresh-button')

                with gr.Column():
                    with gr.Row():
                        shared.gradio['lora_menu'] = gr.Dropdown(multiselect=True, choices=get_available_loras(), value=shared.lora_names, label='LoRA(s)')
                        ui.create_refresh_button(shared.gradio['lora_menu'], lambda: None, lambda: {'choices': get_available_loras(), 'value': shared.lora_names}, 'refresh-button')

        with gr.Column():
            with gr.Row():
                shared.gradio['lora_menu_apply'] = gr.Button(value='Apply the selected LoRAs')
            with gr.Row():
                unload = gr.Button("Unload the model")
                reload = gr.Button("Reload the model")
                save_settings = gr.Button("Save current settings for this model")

    with gr.Row():
        with gr.Column():
            with gr.Box():
                gr.Markdown('Transformers parameters')
                with gr.Row():
                    with gr.Column():
                        for i in range(len(total_mem)):
                            shared.gradio[f'gpu_memory_{i}'] = gr.Slider(label=f"gpu-memory in MiB for device :{i}", maximum=total_mem[i], value=default_gpu_mem[i])
                        shared.gradio['cpu_memory'] = gr.Slider(label="cpu-memory in MiB", maximum=total_cpu_mem, value=default_cpu_mem)

                    with gr.Column():
                        shared.gradio['auto_devices'] = gr.Checkbox(label="auto-devices", value=shared.args.auto_devices)
                        shared.gradio['disk'] = gr.Checkbox(label="disk", value=shared.args.disk)
                        shared.gradio['cpu'] = gr.Checkbox(label="cpu", value=shared.args.cpu)
                        shared.gradio['bf16'] = gr.Checkbox(label="bf16", value=shared.args.bf16)
                        shared.gradio['load_in_8bit'] = gr.Checkbox(label="load-in-8bit", value=shared.args.load_in_8bit)

        with gr.Column():
            with gr.Box():
                gr.Markdown('GPTQ parameters')
                with gr.Row():
                    with gr.Column():
                        shared.gradio['wbits'] = gr.Dropdown(label="wbits", choices=["None", 1, 2, 3, 4, 8], value=shared.args.wbits if shared.args.wbits > 0 else "None")
                        shared.gradio['groupsize'] = gr.Dropdown(label="groupsize", choices=["None", 32, 64, 128], value=shared.args.groupsize if shared.args.groupsize > 0 else "None")

                    with gr.Column():
                        shared.gradio['model_type'] = gr.Dropdown(label="model_type", choices=["None", "llama", "opt", "gptj"], value=shared.args.model_type or "None")
                        shared.gradio['pre_layer'] = gr.Slider(label="pre_layer", minimum=0, maximum=100, value=shared.args.pre_layer)

    with gr.Row():
        with gr.Column():
            shared.gradio['custom_model_menu'] = gr.Textbox(label="Download custom model or LoRA", info="Enter Hugging Face username/model path, e.g: facebook/galactica-125m")
            shared.gradio['download_model_button'] = gr.Button("Download")

        with gr.Column():
            shared.gradio['model_status'] = gr.Markdown('No model is loaded' if shared.model_name == 'None' else 'Ready')

    # In this event handler, the interface state is read and updated
    # with the model defaults (if any), and then the model is loaded
    shared.gradio['model_menu'].change(
        ui.gather_interface_values, [shared.gradio[k] for k in shared.input_elements], shared.gradio['interface_state']).then(
        load_model_specific_settings, [shared.gradio[k] for k in ['model_menu', 'interface_state']], shared.gradio['interface_state']).then(
        ui.apply_interface_values, shared.gradio['interface_state'], [shared.gradio[k] for k in ui.list_interface_input_elements(chat=shared.is_chat())], show_progress=False).then(
        update_model_parameters, shared.gradio['interface_state'], None).then(
        load_model_wrapper, shared.gradio['model_menu'], shared.gradio['model_status'], show_progress=True)

    unload.click(
        unload_model, None, None).then(
        lambda: "Model unloaded", None, shared.gradio['model_status'])

    reload.click(
        unload_model, None, None).then(
        ui.gather_interface_values, [shared.gradio[k] for k in shared.input_elements], shared.gradio['interface_state']).then(
        update_model_parameters, shared.gradio['interface_state'], None).then(
        load_model_wrapper, shared.gradio['model_menu'], shared.gradio['model_status'], show_progress=False)

    save_settings.click(
        ui.gather_interface_values, [shared.gradio[k] for k in shared.input_elements], shared.gradio['interface_state']).then(
        save_model_settings, [shared.gradio[k] for k in ['model_menu', 'interface_state']], shared.gradio['model_status'], show_progress=False)

    shared.gradio['lora_menu_apply'].click(load_lora_wrapper, shared.gradio['lora_menu'], shared.gradio['model_status'], show_progress=False)
    shared.gradio['download_model_button'].click(download_model_wrapper, shared.gradio['custom_model_menu'], shared.gradio['model_status'], show_progress=False)


def create_settings_menus(default_preset):

    generate_params = load_preset_values(default_preset if not shared.args.flexgen else 'Naive', {}, return_dict=True)

    with gr.Row():
        with gr.Column():
            with gr.Row():
                shared.gradio['preset_menu'] = gr.Dropdown(choices=get_available_presets(), value=default_preset if not shared.args.flexgen else 'Naive', label='Generation parameters preset')
                ui.create_refresh_button(shared.gradio['preset_menu'], lambda: None, lambda: {'choices': get_available_presets()}, 'refresh-button')
        with gr.Column():
            shared.gradio['seed'] = gr.Number(value=shared.settings['seed'], label='Seed (-1 for random)')

    with gr.Row():
        with gr.Column():
            with gr.Box():
                gr.Markdown('Custom generation parameters ([click here to view technical documentation](https://huggingface.co/docs/transformers/main_classes/text_generation#transformers.GenerationConfig))')
                with gr.Row():
                    with gr.Column():
                        shared.gradio['temperature'] = gr.Slider(0.01, 1.99, value=generate_params['temperature'], step=0.01, label='temperature', info='Primary factor to control randomness of outputs. 0 = deterministic (only the most likely token is used). Higher value = more randomness.')
                        shared.gradio['top_p'] = gr.Slider(0.0, 1.0, value=generate_params['top_p'], step=0.01, label='top_p', info='If not set to 1, select tokens with probabilities adding up to less than this number. Higher value = higher range of possible random results.')
                        shared.gradio['top_k'] = gr.Slider(0, 200, value=generate_params['top_k'], step=1, label='top_k', info='Similar to top_p, but select instead only the top_k most likely tokens. Higher value = higher range of possible random results.')
                        shared.gradio['typical_p'] = gr.Slider(0.0, 1.0, value=generate_params['typical_p'], step=0.01, label='typical_p', info='If not set to 1, select only tokens that are at least this much more likely to appear than random tokens, given the prior text.')
                    with gr.Column():
                        shared.gradio['repetition_penalty'] = gr.Slider(1.0, 1.5, value=generate_params['repetition_penalty'], step=0.01, label='repetition_penalty', info='Exponential penalty factor for repeating prior tokens. 1 means no penalty, higher value = less repetition, lower value = more repetition.')
                        shared.gradio['encoder_repetition_penalty'] = gr.Slider(0.8, 1.5, value=generate_params['encoder_repetition_penalty'], step=0.01, label='encoder_repetition_penalty', info='Also known as the "Hallucinations filter". Used to penalize tokens that are *not* in the prior text. Higher value = more likely to stay in context, lower value = more likely to diverge.')
                        shared.gradio['no_repeat_ngram_size'] = gr.Slider(0, 20, step=1, value=generate_params['no_repeat_ngram_size'], label='no_repeat_ngram_size', info='If not set to 0, specifies the length of token sets that are completely blocked from repeating at all. Higher values = blocks larger phrases, lower values = blocks words or letters from repeating. Only 0 or high values are a good idea in most cases.')
                        shared.gradio['min_length'] = gr.Slider(0, 2000, step=1, value=generate_params['min_length'], label='min_length', info='Minimum generation length in tokens.')
                shared.gradio['do_sample'] = gr.Checkbox(value=generate_params['do_sample'], label='do_sample')
        with gr.Column():
            with gr.Box():
                gr.Markdown('Contrastive search')
                shared.gradio['penalty_alpha'] = gr.Slider(0, 5, value=generate_params['penalty_alpha'], label='penalty_alpha')

                gr.Markdown('Beam search (uses a lot of VRAM)')
                with gr.Row():
                    with gr.Column():
                        shared.gradio['num_beams'] = gr.Slider(1, 20, step=1, value=generate_params['num_beams'], label='num_beams')
                    with gr.Column():
                        shared.gradio['length_penalty'] = gr.Slider(-5, 5, value=generate_params['length_penalty'], label='length_penalty')
                shared.gradio['early_stopping'] = gr.Checkbox(value=generate_params['early_stopping'], label='early_stopping')

            with gr.Group():
                with gr.Row():
                    shared.gradio['add_bos_token'] = gr.Checkbox(value=shared.settings['add_bos_token'], label='Add the bos_token to the beginning of prompts', info='Disabling this can make the replies more creative.')
                    shared.gradio['ban_eos_token'] = gr.Checkbox(value=shared.settings['ban_eos_token'], label='Ban the eos_token', info='This forces the model to never end the generation prematurely.')
                shared.gradio['truncation_length'] = gr.Slider(value=shared.settings['truncation_length'], minimum=shared.settings['truncation_length_min'], maximum=shared.settings['truncation_length_max'], step=1, label='Truncate the prompt up to this length', info='The leftmost tokens are removed if the prompt exceeds this length. Most models require this to be at most 2048.')
                shared.gradio['custom_stopping_strings'] = gr.Textbox(lines=1, value=shared.settings["custom_stopping_strings"] or None, label='Custom stopping strings', info='In addition to the defaults. Written between "" and separated by commas. For instance: "\\nYour Assistant:", "\\nThe assistant:"')

    with gr.Accordion('Soft prompt', open=False):
        with gr.Row():
            shared.gradio['softprompts_menu'] = gr.Dropdown(choices=get_available_softprompts(), value='None', label='Soft prompt')
            ui.create_refresh_button(shared.gradio['softprompts_menu'], lambda: None, lambda: {'choices': get_available_softprompts()}, 'refresh-button')

        gr.Markdown('Upload a soft prompt (.zip format):')
        with gr.Row():
            shared.gradio['upload_softprompt'] = gr.File(type='binary', file_types=['.zip'])

    shared.gradio['preset_menu'].change(load_preset_values, [shared.gradio[k] for k in ['preset_menu', 'interface_state']], [shared.gradio[k] for k in ['interface_state', 'do_sample', 'temperature', 'top_p', 'typical_p', 'repetition_penalty', 'encoder_repetition_penalty', 'top_k', 'min_length', 'no_repeat_ngram_size', 'num_beams', 'penalty_alpha', 'length_penalty', 'early_stopping']])
    shared.gradio['softprompts_menu'].change(load_soft_prompt, shared.gradio['softprompts_menu'], shared.gradio['softprompts_menu'], show_progress=True)
    shared.gradio['upload_softprompt'].upload(upload_soft_prompt, shared.gradio['upload_softprompt'], shared.gradio['softprompts_menu'])


def set_interface_arguments(interface_mode, extensions, bool_active):
    modes = ["default", "notebook", "chat", "cai_chat"]
    cmd_list = vars(shared.args)
    bool_list = [k for k in cmd_list if type(cmd_list[k]) is bool and k not in modes]

    shared.args.extensions = extensions
    for k in modes[1:]:
        exec(f"shared.args.{k} = False")
    if interface_mode != "default":
        exec(f"shared.args.{interface_mode} = True")

    for k in bool_list:
        exec(f"shared.args.{k} = False")
    for k in bool_active:
        exec(f"shared.args.{k} = True")

    shared.need_restart = True


def create_interface():

    # Defining some variables
    gen_events = []
    default_preset = shared.settings['presets'][next((k for k in shared.settings['presets'] if re.match(k.lower(), shared.model_name.lower())), 'default')]
    if len(shared.lora_names) == 1:
        default_text = load_prompt(shared.settings['lora_prompts'][next((k for k in shared.settings['lora_prompts'] if re.match(k.lower(), shared.lora_names[0].lower())), 'default')])
    else:
        default_text = load_prompt(shared.settings['prompts'][next((k for k in shared.settings['prompts'] if re.match(k.lower(), shared.model_name.lower())), 'default')])
    title = 'Text generation web UI'

    # Authentication variables
    auth = None
    if shared.args.gradio_auth_path is not None:
        gradio_auth_creds = []
        with open(shared.args.gradio_auth_path, 'r', encoding="utf8") as file:
            for line in file.readlines():
                gradio_auth_creds += [x.strip() for x in line.split(',') if x.strip()]
        auth = [tuple(cred.split(':')) for cred in gradio_auth_creds]

    # Importing the extension files and executing their setup() functions
    if shared.args.extensions is not None and len(shared.args.extensions) > 0:
        extensions_module.load_extensions()

    with gr.Blocks(css=ui.css if not shared.is_chat() else ui.css + ui.chat_css, analytics_enabled=False, title=title) as shared.gradio['interface']:

        # Create chat mode interface
        if shared.is_chat():
            shared.input_elements = ui.list_interface_input_elements(chat=True)
            shared.gradio['interface_state'] = gr.State({k: None for k in shared.input_elements})
            shared.gradio['Chat input'] = gr.State()

            with gr.Tab('Text generation', elem_id='main'):
                shared.gradio['display'] = gr.HTML(value=chat_html_wrapper(shared.history['visible'], shared.settings['name1'], shared.settings['name2'], 'cai-chat'))
                shared.gradio['textbox'] = gr.Textbox(label='Input')
                with gr.Row():
                    shared.gradio['Stop'] = gr.Button('Stop', elem_id='stop')
                    shared.gradio['Generate'] = gr.Button('Generate', elem_id='Generate')
                    shared.gradio['Continue'] = gr.Button('Continue')

                with gr.Row():
                    shared.gradio['Copy last reply'] = gr.Button('Copy last reply')
                    shared.gradio['Regenerate'] = gr.Button('Regenerate')
                    shared.gradio['Replace last reply'] = gr.Button('Replace last reply')

                with gr.Row():
                    shared.gradio['Impersonate'] = gr.Button('Impersonate')
                    shared.gradio['Send dummy message'] = gr.Button('Send dummy message')
                    shared.gradio['Send dummy reply'] = gr.Button('Send dummy reply')

                with gr.Row():
                    shared.gradio['Remove last'] = gr.Button('Remove last')
                    shared.gradio['Clear history'] = gr.Button('Clear history')
                    shared.gradio['Clear history-confirm'] = gr.Button('Confirm', variant='stop', visible=False)
                    shared.gradio['Clear history-cancel'] = gr.Button('Cancel', visible=False)

                shared.gradio['mode'] = gr.Radio(choices=['cai-chat', 'chat', 'instruct'], value=shared.settings['mode'], label='Mode')
                shared.gradio['instruction_template'] = gr.Dropdown(choices=get_available_instruction_templates(), label='Instruction template', value=shared.settings['instruction_template'], visible=shared.settings['mode'] == 'instruct', info='Change this according to the model/LoRA that you are using.')

            with gr.Tab('Character', elem_id='chat-settings'):
                with gr.Row():
                    with gr.Column(scale=8):
                        shared.gradio['name1'] = gr.Textbox(value=shared.settings['name1'], lines=1, label='Your name')
                        shared.gradio['name2'] = gr.Textbox(value=shared.settings['name2'], lines=1, label='Character\'s name')
                        shared.gradio['greeting'] = gr.Textbox(value=shared.settings['greeting'], lines=4, label='Greeting')
                        shared.gradio['context'] = gr.Textbox(value=shared.settings['context'], lines=4, label='Context')
                        shared.gradio['end_of_turn'] = gr.Textbox(value=shared.settings['end_of_turn'], lines=1, label='End of turn string')

                    with gr.Column(scale=1):
                        shared.gradio['character_picture'] = gr.Image(label='Character picture', type='pil')
                        shared.gradio['your_picture'] = gr.Image(label='Your picture', type='pil', value=Image.open(Path('cache/pfp_me.png')) if Path('cache/pfp_me.png').exists() else None)

                with gr.Row():
                    shared.gradio['character_menu'] = gr.Dropdown(choices=get_available_characters(), value='None', label='Character', elem_id='character-menu')
                    ui.create_refresh_button(shared.gradio['character_menu'], lambda: None, lambda: {'choices': get_available_characters()}, 'refresh-button')

                with gr.Row():
                    with gr.Tab('Chat history'):
                        with gr.Row():
                            with gr.Column():
                                gr.Markdown('Upload')
                                shared.gradio['upload_chat_history'] = gr.File(type='binary', file_types=['.json', '.txt'])

                            with gr.Column():
                                gr.Markdown('Download')
                                shared.gradio['download'] = gr.File()
                                shared.gradio['download_button'] = gr.Button(value='Click me')

                    with gr.Tab('Upload character'):
                        gr.Markdown('# JSON format')
                        with gr.Row():
                            with gr.Column():
                                gr.Markdown('1. Select the JSON file')
                                shared.gradio['upload_json'] = gr.File(type='binary', file_types=['.json'])

                            with gr.Column():
                                gr.Markdown('2. Select your character\'s profile picture (optional)')
                                shared.gradio['upload_img_bot'] = gr.File(type='binary', file_types=['image'])

                        shared.gradio['Upload character'] = gr.Button(value='Submit')
                        gr.Markdown('# TavernAI PNG format')
                        shared.gradio['upload_img_tavern'] = gr.File(type='binary', file_types=['image'])

            with gr.Tab("Parameters", elem_id="parameters"):
                with gr.Box():
                    gr.Markdown("Chat parameters")
                    with gr.Row():
                        with gr.Column():
                            shared.gradio['max_new_tokens'] = gr.Slider(minimum=shared.settings['max_new_tokens_min'], maximum=shared.settings['max_new_tokens_max'], step=1, label='max_new_tokens', value=shared.settings['max_new_tokens'])
                            shared.gradio['chat_prompt_size'] = gr.Slider(minimum=shared.settings['chat_prompt_size_min'], maximum=shared.settings['chat_prompt_size_max'], step=1, label='Maximum prompt size in tokens', value=shared.settings['chat_prompt_size'])

                        with gr.Column():
                            shared.gradio['chat_generation_attempts'] = gr.Slider(minimum=shared.settings['chat_generation_attempts_min'], maximum=shared.settings['chat_generation_attempts_max'], value=shared.settings['chat_generation_attempts'], step=1, label='Generation attempts (for longer replies)')
                            shared.gradio['stop_at_newline'] = gr.Checkbox(value=shared.settings['stop_at_newline'], label='Stop generating at new line character')

                create_settings_menus(default_preset)

        # Create notebook mode interface
        elif shared.args.notebook:
            shared.input_elements = ui.list_interface_input_elements(chat=False)
            shared.gradio['interface_state'] = gr.State({k: None for k in shared.input_elements})
            shared.gradio['last_input'] = gr.State('')
            with gr.Tab("Text generation", elem_id="main"):
                with gr.Row():
                    with gr.Column(scale=4):
                        with gr.Tab('Raw'):
                            shared.gradio['textbox'] = gr.Textbox(value=default_text, elem_id="textbox", lines=27)

                        with gr.Tab('Markdown'):
                            shared.gradio['markdown'] = gr.Markdown()

                        with gr.Tab('HTML'):
                            shared.gradio['html'] = gr.HTML()

                        with gr.Row():
                            with gr.Column():
                                with gr.Row():
                                    shared.gradio['Generate'] = gr.Button('Generate')
                                    shared.gradio['Stop'] = gr.Button('Stop')
                                    shared.gradio['Undo'] = gr.Button('Undo')
                                    shared.gradio['Regenerate'] = gr.Button('Regenerate')

                            with gr.Column():
                                pass

                    with gr.Column(scale=1):
                        gr.HTML('<div style="padding-bottom: 13px"></div>')
                        shared.gradio['max_new_tokens'] = gr.Slider(minimum=shared.settings['max_new_tokens_min'], maximum=shared.settings['max_new_tokens_max'], step=1, label='max_new_tokens', value=shared.settings['max_new_tokens'])
                        with gr.Row():
                            shared.gradio['prompt_menu'] = gr.Dropdown(choices=get_available_prompts(), value='None', label='Prompt')
                            ui.create_refresh_button(shared.gradio['prompt_menu'], lambda: None, lambda: {'choices': get_available_prompts()}, 'refresh-button')

                        shared.gradio['save_prompt'] = gr.Button('Save prompt')
                        shared.gradio['status'] = gr.Markdown('')

            with gr.Tab("Parameters", elem_id="parameters"):
                create_settings_menus(default_preset)

        # Create default mode interface
        else:
            shared.input_elements = ui.list_interface_input_elements(chat=False)
            shared.gradio['interface_state'] = gr.State({k: None for k in shared.input_elements})
            shared.gradio['last_input'] = gr.State('')
            with gr.Tab("Text generation", elem_id="main"):
                with gr.Row():
                    with gr.Column():
                        shared.gradio['textbox'] = gr.Textbox(value=default_text, lines=21, label='Input')
                        shared.gradio['max_new_tokens'] = gr.Slider(minimum=shared.settings['max_new_tokens_min'], maximum=shared.settings['max_new_tokens_max'], step=1, label='max_new_tokens', value=shared.settings['max_new_tokens'])
                        with gr.Row():
                            with gr.Column():
                                shared.gradio['Generate'] = gr.Button('Generate')
                                shared.gradio['Continue'] = gr.Button('Continue')

                            with gr.Column():
                                shared.gradio['Stop'] = gr.Button('Stop')
                                shared.gradio['save_prompt'] = gr.Button('Save prompt')

                        with gr.Row():
                            with gr.Column():
                                with gr.Row():
                                    shared.gradio['prompt_menu'] = gr.Dropdown(choices=get_available_prompts(), value='None', label='Prompt')
                                    ui.create_refresh_button(shared.gradio['prompt_menu'], lambda: None, lambda: {'choices': get_available_prompts()}, 'refresh-button')

                            with gr.Column():
                                shared.gradio['status'] = gr.Markdown('')

                    with gr.Column():
                        with gr.Tab('Raw'):
                            shared.gradio['output_textbox'] = gr.Textbox(lines=27, label='Output')

                        with gr.Tab('Markdown'):
                            shared.gradio['markdown'] = gr.Markdown()

                        with gr.Tab('HTML'):
                            shared.gradio['html'] = gr.HTML()

            with gr.Tab("Parameters", elem_id="parameters"):
                create_settings_menus(default_preset)

        # Model tab
        with gr.Tab("Model", elem_id="model-tab"):
            create_model_menus()

        # Training tab
        with gr.Tab("Training", elem_id="training-tab"):
            training.create_train_interface()

        # Interface mode tab
        with gr.Tab("Interface mode", elem_id="interface-mode"):
            modes = ["default", "notebook", "chat", "cai_chat"]
            current_mode = "default"
            for mode in modes[1:]:
                if eval(f"shared.args.{mode}"):
                    current_mode = mode
                    break
            cmd_list = vars(shared.args)
            bool_list = [k for k in cmd_list if type(cmd_list[k]) is bool and k not in modes + ui.list_model_elements()]
            bool_active = [k for k in bool_list if vars(shared.args)[k]]

            gr.Markdown("*Experimental*")
            shared.gradio['interface_modes_menu'] = gr.Dropdown(choices=modes, value=current_mode, label="Mode")
            shared.gradio['extensions_menu'] = gr.CheckboxGroup(choices=get_available_extensions(), value=shared.args.extensions, label="Available extensions")
            shared.gradio['bool_menu'] = gr.CheckboxGroup(choices=bool_list, value=bool_active, label="Boolean command-line flags")
            shared.gradio['reset_interface'] = gr.Button("Apply and restart the interface")

            # Reset interface event
            shared.gradio['reset_interface'].click(
                set_interface_arguments, [shared.gradio[k] for k in ['interface_modes_menu', 'extensions_menu', 'bool_menu']], None).then(
                lambda: None, None, None, _js='() => {document.body.innerHTML=\'<h1 style="font-family:monospace;margin-top:20%;color:lightgray;text-align:center;">Reloading...</h1>\'; setTimeout(function(){location.reload()},2500); return []}')

        # Extensions block
        if shared.args.extensions is not None:
            extensions_module.create_extensions_block()

        # Create the invisible elements that define the API
        if not shared.is_chat():
            api.create_apis()

        # chat mode event handlers
        if shared.is_chat():
            shared.input_params = [shared.gradio[k] for k in ['Chat input', 'interface_state']]
            clear_arr = [shared.gradio[k] for k in ['Clear history-confirm', 'Clear history', 'Clear history-cancel']]
            reload_inputs = [shared.gradio[k] for k in ['name1', 'name2', 'mode']]

            gen_events.append(shared.gradio['Generate'].click(
                ui.gather_interface_values, [shared.gradio[k] for k in shared.input_elements], shared.gradio['interface_state']).then(
                lambda x: (x, ''), shared.gradio['textbox'], [shared.gradio['Chat input'], shared.gradio['textbox']], show_progress=False).then(
                chat.cai_chatbot_wrapper, shared.input_params, shared.gradio['display'], show_progress=shared.args.no_stream).then(
                chat.save_history, shared.gradio['mode'], None, show_progress=False)
            )

            gen_events.append(shared.gradio['textbox'].submit(
                ui.gather_interface_values, [shared.gradio[k] for k in shared.input_elements], shared.gradio['interface_state']).then(
                lambda x: (x, ''), shared.gradio['textbox'], [shared.gradio['Chat input'], shared.gradio['textbox']], show_progress=False).then(
                chat.cai_chatbot_wrapper, shared.input_params, shared.gradio['display'], show_progress=shared.args.no_stream).then(
                chat.save_history, shared.gradio['mode'], None, show_progress=False)
            )

            gen_events.append(shared.gradio['Regenerate'].click(
                ui.gather_interface_values, [shared.gradio[k] for k in shared.input_elements], shared.gradio['interface_state']).then(
                chat.regenerate_wrapper, shared.input_params, shared.gradio['display'], show_progress=shared.args.no_stream).then(
                chat.save_history, shared.gradio['mode'], None, show_progress=False)
            )

            gen_events.append(shared.gradio['Continue'].click(
                ui.gather_interface_values, [shared.gradio[k] for k in shared.input_elements], shared.gradio['interface_state']).then(
                chat.continue_wrapper, shared.input_params, shared.gradio['display'], show_progress=shared.args.no_stream).then(
                chat.save_history, shared.gradio['mode'], None, show_progress=False)
            )

            gen_events.append(shared.gradio['Impersonate'].click(
                ui.gather_interface_values, [shared.gradio[k] for k in shared.input_elements], shared.gradio['interface_state']).then(
                chat.impersonate_wrapper, shared.input_params, shared.gradio['textbox'], show_progress=shared.args.no_stream)
            )

            shared.gradio['Replace last reply'].click(
                chat.replace_last_reply, [shared.gradio[k] for k in ['textbox', 'name1', 'name2', 'mode']], shared.gradio['display'], show_progress=shared.args.no_stream).then(
                lambda x: '', shared.gradio['textbox'], shared.gradio['textbox'], show_progress=False).then(
                chat.save_history, shared.gradio['mode'], None, show_progress=False)

            shared.gradio['Send dummy message'].click(
                chat.send_dummy_message, [shared.gradio[k] for k in ['textbox', 'name1', 'name2', 'mode']], shared.gradio['display'], show_progress=shared.args.no_stream).then(
                lambda x: '', shared.gradio['textbox'], shared.gradio['textbox'], show_progress=False).then(
                chat.save_history, shared.gradio['mode'], None, show_progress=False)

            shared.gradio['Send dummy reply'].click(
                chat.send_dummy_reply, [shared.gradio[k] for k in ['textbox', 'name1', 'name2', 'mode']], shared.gradio['display'], show_progress=shared.args.no_stream).then(
                lambda x: '', shared.gradio['textbox'], shared.gradio['textbox'], show_progress=False).then(
                chat.save_history, shared.gradio['mode'], None, show_progress=False)

            shared.gradio['Clear history-confirm'].click(
                lambda: [gr.update(visible=False), gr.update(visible=True), gr.update(visible=False)], None, clear_arr).then(
                chat.clear_chat_log, [shared.gradio[k] for k in ['name1', 'name2', 'greeting', 'mode']], shared.gradio['display']).then(
                chat.save_history, shared.gradio['mode'], None, show_progress=False)

            shared.gradio['Stop'].click(
                stop_everything_event, None, None, queue=False, cancels=gen_events if shared.args.no_stream else None).then(
                chat.redraw_html, reload_inputs, shared.gradio['display'])

            shared.gradio['mode'].change(
                lambda x: gr.update(visible=x == 'instruct'), shared.gradio['mode'], shared.gradio['instruction_template']).then(
                lambda x: gr.update(interactive=x != 'instruct'), shared.gradio['mode'], shared.gradio['character_menu']).then(
                chat.redraw_html, reload_inputs, shared.gradio['display'])

            shared.gradio['instruction_template'].change(
                lambda character, name1, name2, mode: chat.load_character(character, name1, name2, mode), [shared.gradio[k] for k in ['instruction_template', 'name1', 'name2', 'mode']], [shared.gradio[k] for k in ['name1', 'name2', 'character_picture', 'greeting', 'context', 'end_of_turn', 'display']]).then(
                chat.redraw_html, reload_inputs, shared.gradio['display'])

            shared.gradio['upload_chat_history'].upload(
                chat.load_history, [shared.gradio[k] for k in ['upload_chat_history', 'name1', 'name2']], None).then(
                chat.redraw_html, reload_inputs, shared.gradio['display'])

            shared.gradio['Copy last reply'].click(chat.send_last_reply_to_input, None, shared.gradio['textbox'], show_progress=shared.args.no_stream)
            shared.gradio['Clear history'].click(lambda: [gr.update(visible=True), gr.update(visible=False), gr.update(visible=True)], None, clear_arr)
            shared.gradio['Clear history-cancel'].click(lambda: [gr.update(visible=False), gr.update(visible=True), gr.update(visible=False)], None, clear_arr)
            shared.gradio['Remove last'].click(chat.remove_last_message, [shared.gradio[k] for k in ['name1', 'name2', 'mode']], [shared.gradio['display'], shared.gradio['textbox']], show_progress=False)
            shared.gradio['download_button'].click(lambda x: chat.save_history(x, timestamp=True), shared.gradio['mode'], shared.gradio['download'])
            shared.gradio['Upload character'].click(chat.upload_character, [shared.gradio['upload_json'], shared.gradio['upload_img_bot']], [shared.gradio['character_menu']])
            shared.gradio['character_menu'].change(chat.load_character, [shared.gradio[k] for k in ['character_menu', 'name1', 'name2', 'mode']], [shared.gradio[k] for k in ['name1', 'name2', 'character_picture', 'greeting', 'context', 'end_of_turn', 'display']])
            shared.gradio['upload_img_tavern'].upload(chat.upload_tavern_character, [shared.gradio['upload_img_tavern'], shared.gradio['name1'], shared.gradio['name2']], [shared.gradio['character_menu']])
            shared.gradio['your_picture'].change(chat.upload_your_profile_picture, [shared.gradio[k] for k in ['your_picture', 'name1', 'name2', 'mode']], shared.gradio['display'])

            shared.gradio['interface'].load(None, None, None, _js=f"() => {{{ui.main_js+ui.chat_js}}}")
            shared.gradio['interface'].load(chat.load_default_history, [shared.gradio[k] for k in ['name1', 'name2']], None)
            shared.gradio['interface'].load(chat.redraw_html, reload_inputs, shared.gradio['display'], show_progress=True)

        # notebook/default modes event handlers
        else:
            shared.input_params = [shared.gradio[k] for k in ['textbox', 'interface_state']]

            if shared.args.notebook:
                output_params = [shared.gradio[k] for k in ['textbox', 'markdown', 'html']]
            else:
                output_params = [shared.gradio[k] for k in ['output_textbox', 'markdown', 'html']]

<<<<<<< HEAD
        if not shared.is_chat():
            api.create_apis()
        else:
            api.create_chat_apis()
=======
            gen_events.append(shared.gradio['Generate'].click(
                lambda x: x, shared.gradio['textbox'], shared.gradio['last_input']).then(
                ui.gather_interface_values, [shared.gradio[k] for k in shared.input_elements], shared.gradio['interface_state']).then(
                generate_reply, shared.input_params, output_params, show_progress=shared.args.no_stream)  # .then(
                # None, None, None, _js="() => {element = document.getElementsByTagName('textarea')[0]; element.scrollTop = element.scrollHeight}")
            )
>>>>>>> ac189011

            gen_events.append(shared.gradio['textbox'].submit(
                lambda x: x, shared.gradio['textbox'], shared.gradio['last_input']).then(
                ui.gather_interface_values, [shared.gradio[k] for k in shared.input_elements], shared.gradio['interface_state']).then(
                generate_reply, shared.input_params, output_params, show_progress=shared.args.no_stream)  # .then(
                # None, None, None, _js="() => {element = document.getElementsByTagName('textarea')[0]; element.scrollTop = element.scrollHeight}")
            )

            if shared.args.notebook:
                shared.gradio['Undo'].click(lambda x: x, shared.gradio['last_input'], shared.gradio['textbox'], show_progress=False)
                gen_events.append(shared.gradio['Regenerate'].click(
                    lambda x: x, shared.gradio['last_input'], shared.gradio['textbox'], show_progress=False).then(
                    ui.gather_interface_values, [shared.gradio[k] for k in shared.input_elements], shared.gradio['interface_state']).then(
                    generate_reply, shared.input_params, output_params, show_progress=shared.args.no_stream)  # .then(
                    # None, None, None, _js="() => {element = document.getElementsByTagName('textarea')[0]; element.scrollTop = element.scrollHeight}")
                )
            else:
                gen_events.append(shared.gradio['Continue'].click(
                    ui.gather_interface_values, [shared.gradio[k] for k in shared.input_elements], shared.gradio['interface_state']).then(
                    generate_reply, [shared.gradio['output_textbox']] + shared.input_params[1:], output_params, show_progress=shared.args.no_stream)  # .then(
                    # None, None, None, _js="() => {element = document.getElementsByTagName('textarea')[1]; element.scrollTop = element.scrollHeight}")
                )

            shared.gradio['Stop'].click(stop_everything_event, None, None, queue=False, cancels=gen_events if shared.args.no_stream else None)
            shared.gradio['prompt_menu'].change(load_prompt, [shared.gradio['prompt_menu']], [shared.gradio['textbox']], show_progress=False)
            shared.gradio['save_prompt'].click(save_prompt, [shared.gradio['textbox']], [shared.gradio['status']], show_progress=False)
            shared.gradio['interface'].load(None, None, None, _js=f"() => {{{ui.main_js}}}")

    # Launch the interface
    shared.gradio['interface'].queue()
    if shared.args.listen:
        shared.gradio['interface'].launch(prevent_thread_lock=True, share=shared.args.share, server_name=shared.args.listen_host or '0.0.0.0', server_port=shared.args.listen_port, inbrowser=shared.args.auto_launch, auth=auth)
    else:
        shared.gradio['interface'].launch(prevent_thread_lock=True, share=shared.args.share, server_port=shared.args.listen_port, inbrowser=shared.args.auto_launch, auth=auth)


if __name__ == "__main__":

    # Loading custom settings
    settings_file = None
    if shared.args.settings is not None and Path(shared.args.settings).exists():
        settings_file = Path(shared.args.settings)
    elif Path('settings.json').exists():
        settings_file = Path('settings.json')
    if settings_file is not None:
        print(f"Loading settings from {settings_file}...")
        new_settings = json.loads(open(settings_file, 'r').read())
        for item in new_settings:
            shared.settings[item] = new_settings[item]

    # Default extensions
    extensions_module.available_extensions = get_available_extensions()
    if shared.is_chat():
        for extension in shared.settings['chat_default_extensions']:
            shared.args.extensions = shared.args.extensions or []
            if extension not in shared.args.extensions:
                shared.args.extensions.append(extension)
    else:
        for extension in shared.settings['default_extensions']:
            shared.args.extensions = shared.args.extensions or []
            if extension not in shared.args.extensions:
                shared.args.extensions.append(extension)

    available_models = get_available_models()

    # Model defined through --model
    if shared.args.model is not None:
        shared.model_name = shared.args.model

    # Only one model is available
    elif len(available_models) == 1:
        shared.model_name = available_models[0]

    # Select the model from a command-line menu
    elif shared.args.model_menu:
        if len(available_models) == 0:
            print('No models are available! Please download at least one.')
            sys.exit(0)
        else:
            print('The following models are available:\n')
            for i, model in enumerate(available_models):
                print(f'{i+1}. {model}')
            print(f'\nWhich one do you want to load? 1-{len(available_models)}\n')
            i = int(input()) - 1
            print()
        shared.model_name = available_models[i]

    # If any model has been selected, load it
    if shared.model_name != 'None':

        model_settings = get_model_specific_settings(shared.model_name)
        shared.settings.update(model_settings)  # hijacking the interface defaults
        update_model_parameters(model_settings, initial=True)  # hijacking the command-line arguments

        # Load the model
        shared.model, shared.tokenizer = load_model(shared.model_name)
        if shared.args.lora:
            add_lora_to_model([shared.args.lora])

    # Launch the web UI
    create_interface()
    while True:
        time.sleep(0.5)
        if shared.need_restart:
            shared.need_restart = False
            shared.gradio['interface'].close()
            create_interface()<|MERGE_RESOLUTION|>--- conflicted
+++ resolved
@@ -698,6 +698,8 @@
         # Create the invisible elements that define the API
         if not shared.is_chat():
             api.create_apis()
+        else:
+            api.create_chat_apis()
 
         # chat mode event handlers
         if shared.is_chat():
@@ -796,19 +798,12 @@
             else:
                 output_params = [shared.gradio[k] for k in ['output_textbox', 'markdown', 'html']]
 
-<<<<<<< HEAD
-        if not shared.is_chat():
-            api.create_apis()
-        else:
-            api.create_chat_apis()
-=======
             gen_events.append(shared.gradio['Generate'].click(
                 lambda x: x, shared.gradio['textbox'], shared.gradio['last_input']).then(
                 ui.gather_interface_values, [shared.gradio[k] for k in shared.input_elements], shared.gradio['interface_state']).then(
                 generate_reply, shared.input_params, output_params, show_progress=shared.args.no_stream)  # .then(
                 # None, None, None, _js="() => {element = document.getElementsByTagName('textarea')[0]; element.scrollTop = element.scrollHeight}")
             )
->>>>>>> ac189011
 
             gen_events.append(shared.gradio['textbox'].submit(
                 lambda x: x, shared.gradio['textbox'], shared.gradio['last_input']).then(
