--- conflicted
+++ resolved
@@ -341,12 +341,9 @@
                         shared.gradio['typical_p'] = gr.Slider(0.0, 1.0, value=generate_params['typical_p'], step=0.01, label='typical_p')
                         shared.gradio['epsilon_cutoff'] = gr.Slider(0, 9, value=generate_params['epsilon_cutoff'], step=0.01, label='epsilon_cutoff')
                         shared.gradio['eta_cutoff'] = gr.Slider(0, 20, value=generate_params['eta_cutoff'], step=0.01, label='eta_cutoff')
-<<<<<<< HEAD
                         shared.gradio['penalty_alpha'] = gr.Slider(0, 5, value=generate_params['penalty_alpha'], label='penalty_alpha', info='For Contrastive Search.')
-=======
                         shared.gradio['tfs'] = gr.Slider(0.0, 1.0, value=generate_params['tfs'], step=0.01, label='tfs')
                         shared.gradio['top_a'] = gr.Slider(0.0, 1.0, value=generate_params['top_a'], step=0.01, label='top_a')
->>>>>>> 51348783
 
                     with gr.Column():
                         shared.gradio['repetition_penalty'] = gr.Slider(1.0, 1.5, value=generate_params['repetition_penalty'], step=0.01, label='repetition_penalty')
@@ -412,18 +409,8 @@
             with gr.Box():
                 with gr.Row():
                     with gr.Column():
-<<<<<<< HEAD
                         shared.gradio['guidance_scale'] = gr.Slider(-0.5, 2.5, step=0.05, value=generate_params['guidance_scale'], label='guidance_scale', info='For CFG. 1.5 is a good value.')
                         shared.gradio['negative_prompt'] = gr.Textbox(value=shared.settings['negative_prompt'], label='Negative prompt')
-                        gr.Markdown('Mirostat (mode=1 is only for llama.cpp)')
-                        shared.gradio['mirostat_mode'] = gr.Slider(0, 2, step=1, value=generate_params['mirostat_mode'], label='mirostat_mode')
-                        shared.gradio['mirostat_tau'] = gr.Slider(0, 10, step=0.01, value=generate_params['mirostat_tau'], label='mirostat_tau')
-                        shared.gradio['mirostat_eta'] = gr.Slider(0, 1, step=0.01, value=generate_params['mirostat_eta'], label='mirostat_eta')
-
-                    with gr.Column():
-                        gr.Markdown('Beam search')
-                        shared.gradio['num_beams'] = gr.Slider(1, 20, step=1, value=generate_params['num_beams'], label='num_beams')
-=======
                         shared.gradio['mirostat_mode'] = gr.Slider(0, 2, step=1, value=generate_params['mirostat_mode'], label='mirostat_mode', info='mode=1 is for llama.cpp only.')
                         shared.gradio['mirostat_tau'] = gr.Slider(0, 10, step=0.01, value=generate_params['mirostat_tau'], label='mirostat_tau')
                         shared.gradio['mirostat_eta'] = gr.Slider(0, 1, step=0.01, value=generate_params['mirostat_eta'], label='mirostat_eta')
@@ -432,7 +419,6 @@
                         shared.gradio['penalty_alpha'] = gr.Slider(0, 5, value=generate_params['penalty_alpha'], label='penalty_alpha', info='For Contrastive Search. do_sample must be unchecked.')
 
                         shared.gradio['num_beams'] = gr.Slider(1, 20, step=1, value=generate_params['num_beams'], label='num_beams', info='For Beam Search, along with length_penalty and early_stopping.')
->>>>>>> 51348783
                         shared.gradio['length_penalty'] = gr.Slider(-5, 5, value=generate_params['length_penalty'], label='length_penalty')
                         shared.gradio['early_stopping'] = gr.Checkbox(value=generate_params['early_stopping'], label='early_stopping')
 
