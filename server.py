--- conflicted
+++ resolved
@@ -44,11 +44,7 @@
 from PIL import Image
 
 import modules.extensions as extensions_module
-<<<<<<< HEAD
-from modules import chat, shared, training, ui, utils
-=======
 from modules import chat, loaders, presets, shared, training, ui, utils
->>>>>>> d8d29edf
 from modules.extensions import apply_extensions
 from modules.github import clone_or_pull_repository
 from modules.html_generator import chat_html_wrapper
@@ -206,106 +202,6 @@
         yield traceback.format_exc()
 
 
-<<<<<<< HEAD
-# Update the command-line arguments based on the interface values
-def update_model_parameters(state, initial=False):
-    elements = ui.list_model_elements()  # the names of the parameters
-    gpu_memories = []
-
-    for i, element in enumerate(elements):
-        if element not in state:
-            continue
-
-        value = state[element]
-        if element.startswith('gpu_memory'):
-            gpu_memories.append(value)
-            continue
-
-        if initial and vars(shared.args)[element] != vars(shared.args_defaults)[element]:
-            continue
-
-        # Setting null defaults
-        if element in ['wbits', 'groupsize', 'model_type'] and value == 'None':
-            value = vars(shared.args_defaults)[element]
-        elif element in ['cpu_memory'] and value == 0:
-            value = vars(shared.args_defaults)[element]
-
-        # Making some simple conversions
-        if element in ['wbits', 'groupsize', 'pre_layer']:
-            value = int(value)
-        elif element == 'cpu_memory' and value is not None:
-            value = f"{value}MiB"
-
-        if element in ['pre_layer']:
-            value = [value] if value > 0 else None
-
-        setattr(shared.args, element, value)
-
-    found_positive = False
-    for i in gpu_memories:
-        if i > 0:
-            found_positive = True
-            break
-
-    if not (initial and vars(shared.args)['gpu_memory'] != vars(shared.args_defaults)['gpu_memory']):
-        if found_positive:
-            shared.args.gpu_memory = [f"{i}MiB" for i in gpu_memories]
-        else:
-            shared.args.gpu_memory = None
-
-
-def get_model_specific_settings(model):
-    settings = shared.model_config
-    model_settings = {}
-
-    for pat in settings:
-        if re.match(pat.lower(), model.lower()):
-            for k in settings[pat]:
-                model_settings[k] = settings[pat][k]
-
-    return model_settings
-
-
-def load_model_specific_settings(model, state, return_dict=False):
-    model_settings = get_model_specific_settings(model)
-    for k in model_settings:
-        if k in state:
-            state[k] = model_settings[k]
-
-    return state
-
-
-def save_model_settings(model, state):
-    if model == 'None':
-        yield ("Not saving the settings because no model is loaded.")
-        return
-
-    with Path(f'{shared.args.model_dir}/config-user.yaml') as p:
-        if p.exists():
-            user_config = yaml.safe_load(open(p, 'r').read())
-        else:
-            user_config = {}
-
-        model_regex = model + '$'  # For exact matches
-        for _dict in [user_config, shared.model_config]:
-            if model_regex not in _dict:
-                _dict[model_regex] = {}
-
-        if model_regex not in user_config:
-            user_config[model_regex] = {}
-
-        for k in ui.list_model_elements():
-            user_config[model_regex][k] = state[k]
-            shared.model_config[model_regex][k] = state[k]
-
-        with open(p, 'w') as f:
-            f.write(yaml.dump(user_config, sort_keys=False))
-
-        yield (f"Settings for {model} saved to {p}")
-
-
-=======
->>>>>>> d8d29edf
 def create_model_menus():
     # Finding the default values for the GPU and CPU memories
     total_mem = []
@@ -414,12 +310,8 @@
     load.click(
         ui.gather_interface_values, [shared.gradio[k] for k in shared.input_elements], shared.gradio['interface_state']).then(
         update_model_parameters, shared.gradio['interface_state'], None).then(
-<<<<<<< HEAD
-        partial(load_model_wrapper, autoload=True), shared.gradio['model_menu'], shared.gradio['model_status'], show_progress=False).then(
+        partial(load_model_wrapper, autoload=True), [shared.gradio[k] for k in ['model_menu', 'loader']], shared.gradio['model_status'], show_progress=False).then(
         lambda: shared.lora_names, None,shared.gradio['lora_menu'])
-=======
-        partial(load_model_wrapper, autoload=True), [shared.gradio[k] for k in ['model_menu', 'loader']], shared.gradio['model_status'], show_progress=False)
->>>>>>> d8d29edf
 
     unload.click(
         unload_model, None, None).then(
@@ -430,12 +322,8 @@
         unload_model, None, None).then(
         ui.gather_interface_values, [shared.gradio[k] for k in shared.input_elements], shared.gradio['interface_state']).then(
         update_model_parameters, shared.gradio['interface_state'], None).then(
-<<<<<<< HEAD
-        partial(load_model_wrapper, autoload=True), shared.gradio['model_menu'], shared.gradio['model_status'], show_progress=False).then(
+        partial(load_model_wrapper, autoload=True), [shared.gradio[k] for k in ['model_menu', 'loader']], shared.gradio['model_status'], show_progress=False).then(
         lambda: shared.lora_names, None,shared.gradio['lora_menu'])
-=======
-        partial(load_model_wrapper, autoload=True), [shared.gradio[k] for k in ['model_menu', 'loader']], shared.gradio['model_status'], show_progress=False)
->>>>>>> d8d29edf
 
     save_settings.click(
         ui.gather_interface_values, [shared.gradio[k] for k in shared.input_elements], shared.gradio['interface_state']).then(
