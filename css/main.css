.tabs.svelte-710i53 {
    margin-top: 0
}

.py-6 {
    padding-top: 2.5rem
}

.small-button {
    min-width: 0 !important;
    max-width: 171px;
    height: 39.594px;
    align-self: end;
}

.refresh-button {
    max-width: 4.4em;
    min-width: 2.2em !important;
    height: 39.594px;
    align-self: end;
    line-height: 1em;
    border-radius: 0.5em;
    flex: none;
}

.refresh-button-small {
    max-width: 2.2em;
}

.button_nowrap {
    white-space: nowrap;
}

#slim-column {
    flex: none !important;
    min-width: 0 !important;
}

.slim-dropdown {
    background-color: transparent !important;
    border: none !important;
    padding: 0 !important;
}

#download-label, #upload-label {
    min-height: 0
}

.dark svg {
    fill: white;
}

.dark a {
    color: white !important;
}

ol li p, ul li p {
    display: inline-block;
}

#chat-tab, #default-tab, #notebook-tab, #parameters, #chat-settings, #lora, #training-tab, #model-tab, #session-tab {
    border: 0;
}

.gradio-container-3-18-0 .prose * h1, h2, h3, h4 {
    color: white;
}

.gradio-container {
    max-width: 100% !important;
    padding-top: 0 !important;
}

#extensions {
    margin-top: 5px;
    margin-bottom: 35px;
}

.extension-tab {
    border: 0 !important;
}

span.math.inline {
    font-size: 27px;
    vertical-align: baseline !important;
}

div.svelte-15lo0d8 > *, div.svelte-15lo0d8 > .form > * {
    flex-wrap: nowrap;
}

.header_bar {
    background-color: #f7f7f7;
    margin-bottom: 19px;
    display: inline !important;
    overflow-x: scroll;
    margin-left: calc(-1 * var(--size-4));
    margin-right: calc(-1 * var(--size-4));
}

.dark .header_bar {
    border: none !important;
    background-color: #8080802b;
}

.header_bar button.selected {
    border-radius: 0;
}

.textbox_default textarea {
    height: calc(100dvh - 271px);
}

.textbox_default_output textarea {
    height: calc(100dvh - 185px);
}

.textbox textarea {
    height: calc(100dvh - 241px);
}

.textbox_logits textarea {
    height: calc(100dvh - 236px);
}

.textbox_logits_notebook textarea {
    height: calc(100dvh - 292px);
}

.monospace {
    font-family: monospace;
}

.textbox_default textarea,
.textbox_default_output textarea,
.textbox_logits textarea,
.textbox_logits_notebook textarea,
.textbox textarea {
    font-size: 16px !important;
    color: #46464A !important;
}

.dark textarea {
    color: #efefef !important;
}

@media screen and (max-width: 711px) {
    .textbox_default textarea {
        height: calc(100dvh - 259px);
    }

    div .default-token-counter {
        top: calc( 0.5 * (100dvh - 236px) ) !important;
    }

    .transparent-substring {
        display: none;
    }

    .hover-menu {
        min-width: 250px !important;
    }
}

/* Hide the gradio footer*/
footer {
    display: none !important;
}

button {
    font-size: 14px !important;
}

.file-saver {
  position: fixed !important;
  top: 50%;
  left: 50%;
  transform: translate(-50%, -50%); /* center horizontally */
  max-width: 500px;
  background-color: var(--input-background-fill);
  border: 2px solid black !important;
  z-index: 1000;
}

.dark .file-saver {
  border: 2px solid white !important;
}

.checkboxgroup-table label {
    background: none !important;
    padding: 0 !important;
    border: 0 !important;
}

.checkboxgroup-table div {
    display: grid !important;
}

.markdown ul ol {
    font-size: 100% !important;
}

.pretty_scrollbar::-webkit-scrollbar {
  width: 5px;
}

.pretty_scrollbar::-webkit-scrollbar-track {
  background: transparent;
}

.pretty_scrollbar::-webkit-scrollbar-thumb,
.pretty_scrollbar::-webkit-scrollbar-thumb:hover {
  background: #c5c5d2;
}

.dark .pretty_scrollbar::-webkit-scrollbar-thumb,
.dark .pretty_scrollbar::-webkit-scrollbar-thumb:hover {
  background: #374151;
}

.pretty_scrollbar::-webkit-resizer {
  background: #c5c5d2;
}

.dark .pretty_scrollbar::-webkit-resizer {
  background: #374151;
}

audio {
  max-width: 100%;
}

/* Copied from https://github.com/AUTOMATIC1111/stable-diffusion-webui */
.token-counter {
  position: absolute !important;
  top: calc( 0.5 * (100dvh - 218px) ) !important;
  right: 2px;
  z-index: 100;
  background: var(--input-background-fill) !important;
  min-height: 0 !important;
}

.default-token-counter {
  top: calc( 0.5 * (100dvh - 248px) ) !important;
}

.token-counter span {
  padding: 1px;
  box-shadow: 0 0 0 0.3em rgba(192,192,192,0.15), inset 0 0 0.6em rgba(192,192,192,0.075);
  border: 2px solid rgba(192,192,192,0.4) !important;
  border-radius: 0.4em;
}

.no-background {
  background: var(--background-fill-primary) !important;
  padding: 0px !important;
}

/*****************************************************/
/*************** Chat UI declarations ****************/
/*****************************************************/

.h-\[40vh\], .wrap.svelte-byatnx.svelte-byatnx.svelte-byatnx {
    height: 66.67vh
}

.gradio-container {
    margin-left: auto !important;
    margin-right: auto !important;
}

.w-screen {
    width: unset
}

div.svelte-362y77>*, div.svelte-362y77>.form>* {
    flex-wrap: nowrap
}

.pending.svelte-1ed2p3z {
    opacity: 1;
}

.wrap.svelte-6roggh.svelte-6roggh {
    max-height: 92.5%;
}

/* This is for the microphone button in the whisper extension */
.sm.svelte-1ipelgc {
    width: 100%;
}

#chat-tab button#Generate, #chat-tab button#stop {
    width: 89.3438px !important;
}

#chat-tab button, #notebook-tab button, #default-tab button {
    min-width: 0 !important;
}

#chat-tab > :first-child, #extensions {
    max-width: 880px;
    margin-left: auto;
    margin-right: auto;
}

@media screen and (max-width: 688px) {
    #chat-tab {
        padding-left: 0px;
        padding-right: 0px;
    }

    .chat-parent {
        height: calc(100dvh - 179px) !important;
    }
}

.chat {
    margin-left: auto;
    margin-right: auto;
    max-width: 880px;
    height: 100%;
    overflow-y: auto;
    padding-right: 15px;
    display: flex;
    flex-direction: column;
    word-break: break-word;
    overflow-wrap: anywhere;
}

.chat-parent {
    height: calc(100dvh - 181px);
    overflow: auto !important;
}

.chat-parent.old-ui {
    height: calc(100dvh - 270px);
}

.bigchat {
    height: calc(100dvh - 181px) !important;
}

.chat > .messages {
    display: flex;
    flex-direction: column;
}

.chat .message:last-child {
    margin-bottom: 0px !important;
    padding-bottom: 0px !important;
}

.message-body li {
    margin-top: 0 !important;
    margin-bottom: 0 !important;
}

.message-body li > p {
    display: inline !important;
}

.message-body ul, .message-body ol {
    font-size: 15px !important;
}

.message-body ul {
    list-style-type: disc !important;
}

.message-body pre {
    margin-bottom: 1.25em !important;
}

.message-body code {
    white-space: pre-wrap !important;
    word-wrap: break-word !important;
}

.message-body :not(pre) > code {
    white-space: normal !important;
}

#chat-input {
    padding: 0;
    padding-top: 18px;
    background: transparent;
    border: none;
}

#chat-input textarea:focus {
    box-shadow: none !important;
}

@media print {
    body {
        visibility: hidden;
    }

    .chat {
        visibility: visible;
        position: absolute;
        left: 0;
        top: 0;
        max-width: unset;
        max-height: unset;
        width: 100%;
        overflow-y: visible;
    }
    
    .message {
        break-inside: avoid;
    }
    
    .gradio-container {
        overflow: visible;
    }
    
    .tab-nav {
        display: none !important;
    }
    
    #chat-tab > :first-child {
        max-width: unset;
    }
}

#show-controls {
    position: absolute;
    height: 100%;
    background-color: var(--background-fill-primary);
    border: 0px;
    border-radius: 0px;
}

#show-controls label {
    z-index: 1000;
    position: absolute;
    left: calc(100% - 168px);
}

#typing-container {
    display: none;
    position: absolute;
    background-color: transparent;
    left: -2px;
    padding: var(--block-padding);
}

.typing {
  position: relative;
}

.visible-dots #typing-container {
    display: block;
}

.typing span {
  content: '';
  animation: blink 1.5s infinite;
  animation-fill-mode: both;
  height: 10px;
  width: 10px;
  background: #3b5998;;
  position: absolute;
  left:0;
  top:0;
  border-radius: 50%;
}

.typing .dot1 {
  animation-delay: .2s;
  margin-left: calc(10px * 1.5);
}

.typing .dot2 {
  animation-delay: .4s;
  margin-left: calc(10px * 3);
}

@keyframes blink {
  0% {
    opacity: .1;
  }
  20% {
    opacity: 1;
  }
  100% {
    opacity: .1;
  }
}

#chat-tab .generating {
  display: none !important;
}

<<<<<<< HEAD
.svelte-aqlk7e ~ ul.options {
    min-width: fit-content;
    max-width: inherit;
    white-space: nowrap;
    max-height: 35em;
}

@media (pointer:fine) {
  .svelte-aqlk7e ~ ul.options li.item {
    padding: 0.05em;
  }
=======
.hover-element {
  position: relative;
  font-size: 24px;
}

.hover-menu {
  display: none;
  position: absolute;
  bottom: 80%;
  left: 0;
  background-color: var(--background-fill-secondary);
  box-shadow: 0 0 10px rgba(0, 0, 0, 0.5);
  z-index: 10000;
  min-width: 330px;
  flex-direction: column;
}

.hover-menu button {
  width: 100%;
  background: transparent !important;
  border-radius: 0px !important;
  justify-content: left;
  margin: 0 !important;
  height: 36px;
}

.hover-menu button:not(#clear-history-confirm) {
  border-bottom: 0 !important;
}

.hover-menu button:not(#clear-history-confirm):last-child {
  border-bottom: var(--button-border-width) solid var(--button-secondary-border-color) !important;
}

.hover-menu button:hover {
  background: var(--button-secondary-background-fill-hover) !important;
}

.transparent-substring {
  opacity: 0.333;
}

#chat-buttons:not(.old-ui) {
    display: none !important;
>>>>>>> 0668f4e6
}<|MERGE_RESOLUTION|>--- conflicted
+++ resolved
@@ -494,7 +494,6 @@
   display: none !important;
 }
 
-<<<<<<< HEAD
 .svelte-aqlk7e ~ ul.options {
     min-width: fit-content;
     max-width: inherit;
@@ -506,7 +505,8 @@
   .svelte-aqlk7e ~ ul.options li.item {
     padding: 0.05em;
   }
-=======
+}
+
 .hover-element {
   position: relative;
   font-size: 24px;
@@ -551,5 +551,4 @@
 
 #chat-buttons:not(.old-ui) {
     display: none !important;
->>>>>>> 0668f4e6
 }