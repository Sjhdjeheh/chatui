--- conflicted
+++ resolved
@@ -147,7 +147,7 @@
     div .default-token-counter {
         top: calc( 0.5 * (100dvh - 245px) ) !important;
     }
-
+    
     .transparent-substring {
         display: none;
     }
@@ -285,10 +285,6 @@
     width: 100%;
 }
 
-#chat-tab button#Generate, #chat-tab button#stop {
-    width: 89.3438px !important;
-}
-
 #chat-tab button, #notebook-tab button, #default-tab button {
     min-width: 0 !important;
 }
@@ -306,8 +302,7 @@
     }
 
     .chat-parent {
-<<<<<<< HEAD
-        height: calc(100dvh - 171px);
+        height: calc(100dvh - 179px);
     }
     
     .chat-parent.old-ui {
@@ -316,9 +311,6 @@
     
     .bigchat {
         height: calc(100dvh - 180px) !important;
-=======
-        height: calc(100dvh - 179px) !important;
->>>>>>> 3d1c0f17
     }
 }
 
@@ -434,13 +426,9 @@
 
 #show-controls {
     position: absolute;
+    background-color: transparent;
     left: calc(100% - 179px);
-    height: 100%;
-    background-color: var(--background-fill-primary);
     border: 0px;
-}
-
-#show-controls input {
     z-index: 1000;
 }
 
@@ -520,10 +508,7 @@
   width: 100%;
   background: transparent !important;
   border-radius: 0px !important;
-<<<<<<< HEAD
   justify-content: space-between;
-=======
-  justify-content: left;
   margin: 0 !important;
 }
 
@@ -533,7 +518,6 @@
 
 .hover-menu button:not(#clear-history-confirm):last-child {
   border-bottom: var(--button-border-width) solid var(--button-secondary-border-color) !important;
->>>>>>> 3d1c0f17
 }
 
 .hover-menu button:hover {
@@ -554,6 +538,7 @@
   display: flex;
   flex-direction: column-reverse;
   padding-bottom: 3px;
+  flex: 0 0 auto;
 }
 
 #chat-input-container {
@@ -565,6 +550,11 @@
   border: none;
 }
 
+#chat-row {
+  position: absolute;
+  bottom: 0px;
+}
+
 .transparent-substring {
   opacity: 0.333;
 }