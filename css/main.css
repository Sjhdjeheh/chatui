.tabs.svelte-710i53 {
    margin-top: 0
}

.py-6 {
    padding-top: 2.5rem
}

.small-button {
    min-width: 0 !important;
    max-width: 171px;
    height: 39.594px;
    align-self: end;
}

.refresh-button {
    max-width: 4.4em;
    min-width: 2.2em !important;
    height: 39.594px;
    align-self: end;
    line-height: 1em;
    border-radius: 0.5em;
    flex: none;
}

.refresh-button-small {
    max-width: 2.2em;
}

.button_nowrap {
    white-space: nowrap;
}

#slim-column {
    flex: none !important;
    min-width: 0 !important;
}

.slim-dropdown {
    background-color: transparent !important;
    border: none !important;
    padding: 0 !important;
}

#download-label, #upload-label {
    min-height: 0
}

.dark svg {
    fill: white;
}

.dark a {
    color: white !important;
}

ol li p, ul li p {
    display: inline-block;
}

#chat-tab, #default-tab, #notebook-tab, #parameters, #chat-settings, #lora, #training-tab, #model-tab, #session-tab {
    border: 0;
}

.gradio-container-3-18-0 .prose * h1, h2, h3, h4 {
    color: white;
}

.gradio-container {
    max-width: 100% !important;
    padding-top: 0 !important;
}

#extensions {
    margin-top: 5px;
    margin-bottom: 35px;
}

.extension-tab {
    border: 0 !important;
}

span.math.inline {
    font-size: 27px;
    vertical-align: baseline !important;
}

div.svelte-15lo0d8 > *, div.svelte-15lo0d8 > .form > * {
    flex-wrap: nowrap;
}

gradio-app > :first-child {
    padding-left: var(--size-4) !important;
    padding-right: var(--size-4) !important;
}

.header_bar {
    background-color: #f7f7f7;
    box-shadow: 0 2px 3px rgba(22 22 22 / 35%);
    margin-bottom: 0;
    overflow-x: scroll;
    margin-left: calc(-1 * var(--size-4));
    margin-right: calc(-1 * var(--size-4));
    display: block !important;
    text-wrap: nowrap;
    z-index: 90;
}

.dark .header_bar {
    border: none !important;
    box-shadow: 0 3px 4px rgba(20 20 20 / 60%);
    background-color: #8080802b;
}

.header_bar button.selected {
    border-radius: 0;
}

.textbox_default textarea {
    height: calc(100dvh - 271px);
}

.textbox_default_output textarea {
    height: calc(100dvh - 185px);
}

.textbox textarea {
    height: calc(100dvh - 241px);
}

.textbox_logits textarea {
    height: calc(100dvh - 236px);
}

.textbox_logits_notebook textarea {
    height: calc(100dvh - 292px);
}

.monospace textarea {
    font-family: monospace;
}

.textbox_default textarea,
.textbox_default_output textarea,
.textbox_logits textarea,
.textbox_logits_notebook textarea,
.textbox textarea {
    font-size: 16px !important;
    color: #46464A !important;
}

.dark textarea {
    color: #efefef !important;
}

@media screen and (width <= 711px) {
    .textbox_default textarea {
        height: calc(100dvh - 259px);
    }

    div .default-token-counter {
        top: calc( 0.5 * (100dvh - 236px) ) !important;
    }

    .transparent-substring {
        display: none;
    }

    .hover-menu {
        min-width: 250px !important;
    }
}

/* Hide the gradio footer */
footer {
    display: none !important;
}

button {
    font-size: 14px !important;
}

.file-saver {
    position: fixed !important;
    height: 100%;
    z-index: 1000;
    background-color: rgb(0 0 0 / 50%) !important;
    margin-left: -20px;
    margin-right: -20px;
}

.file-saver > :first-child {
    position: fixed !important;
    top: 50%;
    left: 50%;
    transform: translate(-50%, -50%); /* center horizontally */
    width: 100%;
    max-width: 500px;
    background-color: var(--input-background-fill);
    border: var(--input-border-width) solid var(--input-border-color) !important;
}

.file-saver > :first-child > :last-child {
    background: var(--block-background-fill);
    justify-content: flex-end;
}

.checkboxgroup-table label {
    background: none !important;
    padding: 0 !important;
    border: 0 !important;
}

.checkboxgroup-table div {
    display: grid !important;
}

.markdown ul ol {
    font-size: 100% !important;
}

.pretty_scrollbar::-webkit-scrollbar {
    width: 5px;
}

.pretty_scrollbar::-webkit-scrollbar-track {
    background: transparent;
}

.pretty_scrollbar::-webkit-scrollbar-thumb,
.pretty_scrollbar::-webkit-scrollbar-thumb:hover {
    background: #c5c5d2;
}

.dark .pretty_scrollbar::-webkit-scrollbar-thumb,
.dark .pretty_scrollbar::-webkit-scrollbar-thumb:hover {
    background: #374151;
}

.pretty_scrollbar::-webkit-resizer {
    background: #c5c5d2;
}

.dark .pretty_scrollbar::-webkit-resizer {
    background: #374151;
}

audio {
    max-width: 100%;
}

/* Copied from https://github.com/AUTOMATIC1111/stable-diffusion-webui */
.token-counter {
    position: absolute !important;
    top: calc( 0.5 * (100dvh - 218px) ) !important;
    right: 2px;
    z-index: 100;
    background: var(--input-background-fill) !important;
    min-height: 0 !important;
}

.default-token-counter {
    top: calc( 0.5 * (100dvh - 248px) ) !important;
}

.token-counter span {
    padding: 1px;
    box-shadow: 0 0 0 0.3em rgb(192 192 192 / 15%), inset 0 0 0.6em rgb(192 192 192 / 7.5%);
    border: 2px solid rgb(192 192 192 / 40%) !important;
    border-radius: 0.4em;
}

.no-background {
    background: var(--background-fill-primary) !important;
    padding: 0 !important;
}

/* ----------------------------------------------
  Chat tab
---------------------------------------------- */
.h-\[40vh\], .wrap.svelte-byatnx.svelte-byatnx.svelte-byatnx {
    height: 66.67vh
}

.gradio-container {
    margin-left: auto !important;
    margin-right: auto !important;
}

.w-screen {
    width: unset
}

div.svelte-362y77>*, div.svelte-362y77>.form>* {
    flex-wrap: nowrap
}

.pending.svelte-1ed2p3z {
    opacity: 1;
}

.wrap.svelte-6roggh.svelte-6roggh {
    max-height: 92.5%;
}

/* This is for the microphone button in the whisper extension */
.sm.svelte-1ipelgc {
    width: 100%;
}

#chat-tab {
    padding-top: 0;
}

#chat-tab button#Generate, #chat-tab button#stop {
    width: 89.3438px !important;
}

#chat-tab button, #notebook-tab button, #default-tab button {
    min-width: 0 !important;
}

#chat-tab > :first-child, #extensions {
    max-width: 880px;
    margin-left: auto;
    margin-right: auto;
}

@media screen and (width <= 688px) {
    #chat-tab {
        padding-left: 0;
        padding-right: 0;
    }
}

.chat {
    margin-left: auto;
    margin-right: auto;
    max-width: 880px;
    min-height: var(--chat-height);
    overflow-y: auto;
    padding-right: 15px;
    display: flex;
    flex-direction: column;
    word-break: break-word;
    overflow-wrap: anywhere;
    border-top: none;
    border-radius: 0 0 0 8px;
    visibility: visible;
}

.chat-parent {
    height: calc(100dvh - 98px - var(--header-height) - var(--input-delta));
    overflow: auto !important;
    border-radius: 0 !important;
    margin-bottom: var(--input-delta) !important;
}

/* On desktop, automatically hide the chat scroll bar
 * when not hovered. */
@media (hover: hover) and (pointer: fine) {
    .chat-parent {
        visibility: hidden;
    }

    .chat-parent:focus, .chat-parent:hover {
        visibility: visible;
    }
}

.old-ui .chat-parent {
    height: calc(100dvh - 192px - var(--header-height) - var(--input-delta));
    margin-bottom: var(--input-delta) !important;
}

.chat-parent.bigchat {
    height: calc(100dvh - 98px - var(--header-height) - var(--input-delta)) !important;
    margin-bottom: var(--input-delta) !important;
}

.chat > .messages {
    display: flex;
    flex-direction: column;
    padding-top: 25px;
}

.chat .message:last-child {
    margin-bottom: 0 !important;
    padding-bottom: 0 !important;
}

.message-body li {
    list-style-position: outside;
}

.chat .message-body ul, .chat .message-body ol {
    padding-inline-start: 2em;
}

.message-body li:not(:last-child) {
    margin-top: 0 !important;
    margin-bottom: 2px !important;
}

.message-body li:last-child {
    margin-bottom: 0 !important;
}

.message-body li > p {
    display: inline !important;
}

.message-body ul, .message-body ol {
    font-size: 15px !important;
}

.message-body ul {
    list-style-type: disc !important;
}

.message-body pre:not(:last-child) {
    margin-bottom: 35.625px !important;
}

.message-body pre:last-child {
    margin-bottom: 0 !important;
}

#default-tab .prose pre, #notebook-tab .prose pre {
    overflow: scroll;
}

.message-body code {
    white-space: pre-wrap !important;
    word-wrap: break-word !important;
    border: 1px solid var(--border-color-primary);
    border-radius: var(--radius-sm);
    background: var(--background-fill-secondary);
    font-size: 90%;
    padding: 1px 3px;
}

.message-body pre > code {
    display: block;
    padding: 15px;
}

.message-body :not(pre) > code {
    white-space: normal !important;
}

#chat-input {
    padding: 0;
    padding-top: 18px;
    background: transparent;
    border: none;
}

#chat-input textarea:focus {
    box-shadow: none !important;
}

#chat-input > :first-child {
    background-color: transparent;
}

#chat-input .progress-text {
    display: none;
}

@media print {
    body {
        visibility: hidden;
    }

    .chat {
        visibility: visible;
        position: absolute;
        left: 0;
        top: 0;
        max-width: unset;
        max-height: unset;
        width: 100%;
        overflow-y: visible;
    }
    
    .message {
        break-inside: avoid;
    }
    
    .gradio-container {
        overflow: visible;
    }
    
    .tab-nav {
        display: none !important;
    }
    
    #chat-tab > :first-child {
        max-width: unset;
    }
}

#show-controls {
    position: absolute;
    height: 100%;
    background-color: var(--background-fill-primary);
    border: 0 !important;
    border-radius: 0;
}

#show-controls label {
    z-index: 1000;
    position: absolute;
    right: 0;
    white-space: nowrap;
    overflow: hidden;
    text-overflow: ellipsis;
}

#show-controls span {
    opacity: 0.6;
}

#typing-container {
    display: none;
    position: absolute;
    background-color: transparent;
    left: -2px;
    padding: var(--block-padding);
}

.typing {
    position: relative;
}

.visible-dots #typing-container {
    display: block;
}

.typing span {
    content: '';
    animation: blink 1.5s infinite;
    animation-fill-mode: both;
    height: 10px;
    width: 10px;
    background: #3b5998;;
    position: absolute;
    left:0;
    top:0;
    border-radius: 50%;
}

.typing .dot1 {
    animation-delay: .2s;
    margin-left: calc(10px * 1.5);
}

.typing .dot2 {
    animation-delay: .4s;
    margin-left: calc(10px * 3);
}

@keyframes blink {
    0% {
        opacity: .1;
    }

    20% {
        opacity: 1;
    }

    100% {
        opacity: .1;
    }
}

#chat-tab .generating {
    display: none !important;
}

.hover-element {
    position: relative;
    font-size: 24px;
}

.hover-menu {
    display: none;
    position: absolute;
    bottom: 80%;
    left: 0;
    background-color: var(--background-fill-secondary);
    box-shadow: 0 0 10px rgb(0 0 0 / 50%);
    z-index: 10000;
    min-width: 330px;
    flex-direction: column;
}

.hover-menu button {
    width: 100%;
    background: transparent !important;
    border-radius: 0 !important;
    justify-content: space-between;
    margin: 0 !important;
    height: 36px;
}

.hover-menu button:not(#clear-history-confirm) {
    border-bottom: 0 !important;
}

.hover-menu button:not(#clear-history-confirm):last-child {
    border-bottom: var(--button-border-width) solid var(--button-secondary-border-color) !important;
}

.hover-menu button:hover {
    background: var(--button-secondary-background-fill-hover) !important;
}

.transparent-substring {
    opacity: 0.333;
}

#chat-tab:not(.old-ui) #chat-buttons {
    display: none !important;
}

#gr-hover-container {
    min-width: 0 !important;
    display: flex;
    flex-direction: column-reverse;
    padding-right: 20px;
    padding-bottom: 3px;
    flex-grow: 0 !important;
}

#generate-stop-container {
    min-width: 0 !important;
    display: flex;
    flex-direction: column-reverse;
    padding-bottom: 3px;
    flex: 0 auto !important;
}

#chat-input-container {
    min-width: 0 !important;
}

#chat-input-container > .form {
    background: transparent;
    border: none;
}

#chat-input-row {
    padding-bottom: 20px;
}

.old-ui #chat-input-row, #chat-input-row.bigchat {
    padding-bottom: 0 !important;
}

#chat-col {
    padding-bottom: 100px;
}

.old-ui #chat-col, #chat-col.bigchat {
    padding-bottom: 80px !important;
}

.old-ui #chat-buttons #clear-history-confirm {
    order: -1;
}

.chat ol, .chat ul {
    margin-top: 6px !important;
}

/* ----------------------------------------------
  Past chats menus
---------------------------------------------- */
#rename-row label {
    margin-top: var(--layout-gap);
}

/* ----------------------------------------------
  Past chat histories in a side bar on desktop
---------------------------------------------- */
@media screen and (width >= 1327px) {
    #past-chats-row {
        position: absolute;
        top: 16px;
        left: 0;
        width: calc(0.5*(var(--document-width) - 880px - 120px - 16px*2));
        max-width: 300px;
        margin-left: calc(-0.5*(var(--document-width) - 880px - 14px - 16px * 2));
    }

    #chat-controls {
        position: absolute;
        top: 16px;
        right: 0;
        width: calc(0.5*(var(--document-width) - 880px - 120px - 16px*2));
<<<<<<< HEAD
        max-width: 300px;
=======
        max-width: 400px;
>>>>>>> 717c3494
        margin-right: calc(-0.5*(var(--document-width) - 880px - 14px - 16px * 2));
    }
}

/* ----------------------------------------------
  Keep dropdown menus above errored components
---------------------------------------------- */
.options {
    z-index: 100 !important;
}

/* ----------------------------------------------
  Big profile picture for characters
---------------------------------------------- */
.bigProfilePicture {
    position: fixed;
    bottom: 0;
    left: 0;
    width: calc((100vw - 880px - 120px) /2);
}

.pfp_character:hover {
    cursor: pointer;
}

@media screen and (width <= 1300px) {
    .bigProfilePicture {
        display: none;
    }
}<|MERGE_RESOLUTION|>--- conflicted
+++ resolved
@@ -700,11 +700,7 @@
         top: 16px;
         right: 0;
         width: calc(0.5*(var(--document-width) - 880px - 120px - 16px*2));
-<<<<<<< HEAD
-        max-width: 300px;
-=======
         max-width: 400px;
->>>>>>> 717c3494
         margin-right: calc(-0.5*(var(--document-width) - 880px - 14px - 16px * 2));
     }
 }
