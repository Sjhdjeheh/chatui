from pathlib import Path

import gradio as gr

from modules.html_generator import get_image_cache
from modules.shared import gradio


def generate_css():
    css = """
      .character-gallery .gallery {
        margin: 1rem 0;
        display: grid !important;
        grid-template-columns: repeat(auto-fit, minmax(150px, 1fr));
        grid-column-gap: 0.4rem;
        grid-row-gap: 1.2rem;
        padding: 0;
      }

      .character-gallery > .label {
        display: none !important;
      }

      .character-gallery button.gallery-item {
        display: contents;
      }

      .character-container {
        cursor: pointer;
        text-align: center;
        position: relative;
        opacity: 0.85;
      }

      .character-container:hover {
        opacity: 1;
      }

      .character-container .placeholder, .character-container img {
        width: 150px;
        height: 200px;
        background-color: gray;
        object-fit: cover;
        margin: 0 auto;
        border-radius: 1rem;
        border: 3px solid white;
        box-shadow: 3px 3px 6px 0px rgb(0 0 0 / 50%);
      }

      .character-name {
        margin-top: 0.3rem;
        display: block;
        font-size: 1rem;
        line-height: 1.2rem;
        font-weight: 600;
        overflow-wrap: anywhere;

        transition-duration: 300ms;
        transition-property: top font-size;
        transition-timing-function: ease-out;
        position: relative;
        top: 0rem;
        text-align: center;
        width: 100%;
      }

      .character-container > img {
        transition-duration: 300ms;
        transition-property: transform, box-shadow;
        transition-timing-function: ease-out;
        transform: rotate3d(1, 1, 1, 0deg) scale3d(1, 1, 1);
      }

      .character-container > div {
        position: relative;
        width: 100%;

      }

      .character-container > img:hover {
        transition-duration: 150ms;
        box-shadow: 0 5px 20px 5px #00000044;
        transform: rotate3d(1, 1, 1, 2deg);
      }

      .character-container > img.character-selected {
        transition-duration: 150ms;
        box-shadow: 0 5px 20px 5px #00000088;
        transform: scale3d(1.04, 1.04, 1.04)
      }

      .character-container > img.character-selected + div .character-name {
        transition-duration: 150ms;
        font-size: 1.05rem;
        top: 0.3rem;
      }
    """
    return css


def generate_js():
    js = """
    function loadjs() {
      document.querySelector("script#character-gallery-script")?.remove();

      var js = document.createElement("script");
      js.id = "character-gallery-script"
      js.textContent = `
        function checkActive(e) {
          let element = document.querySelector(".character-container > img.character-selected");
          element?.classList.remove("character-selected");
          e.currentTarget.querySelector("img").classList.add("character-selected");
        }
      `;
      document.head.appendChild(js);

      function update() {
        let element = document.querySelector(".character-container > img.character-selected");
        element?.classList.remove("character-selected");
        let currentCharacter = document.querySelector("div#character-menu span.single-select")?.innerText;
        document.querySelector(".character-container[item-data=\\""+currentCharacter+"\\"] img")?.classList.add("character-selected")
      }
      
      document.querySelectorAll("div.character-gallery div.paginate > button").forEach(
        e => e.addEventListener("click", update)
      )

      update();
      //alert("JS Inserted");
    }
    loadjs();
    """
    return js


def generate_html():
    cards = []
    # Iterate through files in image folder
    for file in sorted(Path("characters").glob("*")):
        if file.suffix in [".json", ".yml", ".yaml"]:
            character = file.stem
<<<<<<< HEAD
            container_html = f'<div class="character-container" item-data="{character}" onclick="checkActive(event)">'
=======
            container_html = '<div class="character-container">'
>>>>>>> 3d6cb5ed
            image_html = "<div class='placeholder'></div>"

            for path in [Path(f"characters/{character}.{extension}") for extension in ['png', 'jpg', 'jpeg']]:
                if path.exists():
                    image_html = f'<img src="file/{get_image_cache(path)}">'
                    break

            container_html += f'{image_html} <div><span class="character-name">{character}</span></div>'
            container_html += "</div>"
            cards.append([container_html, character])

    return cards


def select_character(evt: gr.SelectData):
    return (evt.value[1])


def ui():
    with gr.Accordion("Character gallery", open=False):
        update = gr.Button("Refresh")
        gr.HTML(value="<style>"+generate_css()+"</style>"+f"<img src onerror='{generate_js()}'>")
        gallery = gr.Dataset(components=[gr.HTML(visible=False)],
            label="",
            samples=generate_html(),
            elem_classes=["character-gallery"],
            samples_per_page=50
        )
    update.click(generate_html, [], gallery)
    gallery.select(select_character, None, gradio['character_menu'])<|MERGE_RESOLUTION|>--- conflicted
+++ resolved
@@ -139,11 +139,7 @@
     for file in sorted(Path("characters").glob("*")):
         if file.suffix in [".json", ".yml", ".yaml"]:
             character = file.stem
-<<<<<<< HEAD
             container_html = f'<div class="character-container" item-data="{character}" onclick="checkActive(event)">'
-=======
-            container_html = '<div class="character-container">'
->>>>>>> 3d6cb5ed
             image_html = "<div class='placeholder'></div>"
 
             for path in [Path(f"characters/{character}.{extension}") for extension in ['png', 'jpg', 'jpeg']]:
