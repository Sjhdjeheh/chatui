--- conflicted
+++ resolved
@@ -24,14 +24,6 @@
     'embedder_model_name_or_path': None,
 }
 
-<<<<<<< HEAD
-
-chunk_count = 5
-=======
-collector = make_collector()
-chat_collector = make_collector()
->>>>>>> 35009c32
-
 
 def setup() -> None:
     global embedder, collector, chat_collector
@@ -102,26 +94,14 @@
         yield i
 
 
-<<<<<<< HEAD
-def apply_settings(_chunk_count, _document_template, _query_template):
-    global chunk_count, embedder
-    chunk_count = int(_chunk_count)
-    embedder.document_template = _document_template
-    embedder.query_template = _query_template
-    settings_to_display = {
-        'chunk_count': chunk_count,
-        'document_template': embedder.document_template,
-        'query_template': embedder.query_template,
-    }
-
-=======
-def apply_settings(chunk_count, chunk_count_initial, time_weight):
-    global params
+def apply_settings(chunk_count, chunk_count_initial, time_weight, document_template, query_template):
+    global params, embedder
     params['chunk_count'] = int(chunk_count)
     params['chunk_count_initial'] = int(chunk_count_initial)
     params['time_weight'] = time_weight
-    settings_to_display = {k: params[k] for k in params if k in ['chunk_count', 'chunk_count_initial', 'time_weight']}
->>>>>>> 35009c32
+    params['document_template'] = embedder.document_template = document_template
+    params['query_template'] = embedder.query_template = query_template
+    settings_to_display = {k: params[k] for k in params if k in ['chunk_count', 'chunk_count_initial', 'time_weight', 'document_template', 'query_template']}
     yield f"The following settings are now active: {str(settings_to_display)}"
 
 
@@ -272,15 +252,13 @@
 
             with gr.Tab("Generation settings"):
                 chunk_count = gr.Number(value=params['chunk_count'], label='Chunk count', info='The number of closest-matching chunks to include in the prompt.')
-<<<<<<< HEAD
-                document_template = gr.Textbox(value=params['document_template'], label='Document template', info='This is how chunks to be retrieved will be embedded. <|text|> gets replaced by the chunk text.')
-                query_template = gr.Textbox(value=params['query_template'], label='Query template', info='This is how query text will be embedded. <|text|> gets replaced by the query text.')
-=======
                 gr.Markdown('Time weighting (optional, used in to make recently added chunks more likely to appear)')
                 time_weight = gr.Slider(0, 1, value=params['time_weight'], label='Time weight', info='Defines the strength of the time weighting. 0 = no time weighting.')
                 chunk_count_initial = gr.Number(value=params['chunk_count_initial'], label='Initial chunk count', info='The number of closest-matching chunks retrieved for time weight reordering in chat mode. This should be >= chunk count. -1 = All chunks are retrieved. Only used if time_weight > 0.')
-
->>>>>>> 35009c32
+                gr.Markdown('Chunk templating (used for embedder models that need prompting)')
+                document_template = gr.Textbox(value=params['document_template'], label='Document template', info='This is how chunks to be retrieved will be embedded. <|text|> gets replaced by the chunk text.')
+                query_template = gr.Textbox(value=params['query_template'], label='Query template', info='This is how query text will be embedded. <|text|> gets replaced by the query text.')
+
                 update_settings = gr.Button('Apply changes')
 
             chunk_len = gr.Number(value=params['chunk_length'], label='Chunk length', info='In characters, not tokens. This value is used when you click on "Load data".')
@@ -291,8 +269,4 @@
     update_data.click(feed_data_into_collector, [data_input, chunk_len, chunk_sep], last_updated, show_progress=False)
     update_url.click(feed_url_into_collector, [url_input, chunk_len, chunk_sep, strong_cleanup, threads], last_updated, show_progress=False)
     update_file.click(feed_file_into_collector, [file_input, chunk_len, chunk_sep], last_updated, show_progress=False)
-<<<<<<< HEAD
-    update_settings.click(apply_settings, [chunk_count, document_template, query_template], last_updated, show_progress=False)
-=======
-    update_settings.click(apply_settings, [chunk_count, chunk_count_initial, time_weight], last_updated, show_progress=False)
->>>>>>> 35009c32
+    update_settings.click(apply_settings, [chunk_count, chunk_count_initial, time_weight, document_template, query_template], last_updated, show_progress=False)