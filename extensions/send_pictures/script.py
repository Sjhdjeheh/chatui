import base64
from io import BytesIO

import numpy as np
import gradio as gr
from modules import chat, shared
import torch
import requests
from PIL import Image
from transformers import BlipForConditionalGeneration, BlipProcessor, ViTFeatureExtractor, AutoTokenizer, VisionEncoderDecoderModel
import time


# Indicate img2txt model from Huggingface using these strings ("user/model" syntax)
model_str = "Salesforce/blip-image-captioning-large"
model_str_alt = "nlpconnect/vit-gpt2-image-captioning"

# If 'state' is True, will hijack the next chat generation with
# custom input text given by 'value' in the format [text, visible_text]
input_hijack = {
    'state': False,
    'value': ["", ""]
}

# Initialize BLIP model
processor = BlipProcessor.from_pretrained(model_str)
model = BlipForConditionalGeneration.from_pretrained(model_str, torch_dtype=torch.float32).to("cpu")

# Initialize Vit-GPT2 model
feature_extractor = ViTFeatureExtractor.from_pretrained(model_str_alt)
tokenizer = AutoTokenizer.from_pretrained(model_str_alt)
model_alt = VisionEncoderDecoderModel.from_pretrained(model_str_alt, torch_dtype=torch.float32).to("cpu")
model_alt.eval() 


# Function for image cropping
def image_crop(image, x_pieces, y_pieces):
    
    sections = []
    image_width, image_height = image.size
    height = image_height // y_pieces
    width = image_width // x_pieces
    
    for i in range(0, y_pieces):
        for j in range(0, x_pieces):
            box = (j * width, i * height, (j + 1)
                   * width, (i + 1) * height)
            section = image.crop(box)
            sections.append(section)
            
    return sections


# Function for vit-gpt2 captioning
def predict(image):

    pixel_values = feature_extractor(images=image, return_tensors="pt").pixel_values

<<<<<<< HEAD
    with torch.no_grad():
        output_ids = model_alt.generate(pixel_values, max_length=24, num_beams=4, return_dict_in_generate=True).sequences

    preds = tokenizer.batch_decode(output_ids, skip_special_tokens=True)
    preds = [pred.strip() for pred in preds]

    return preds


# Function for BLIP captioning
=======

>>>>>>> 962e33dc
def caption_image(raw_image):

    inputs = processor(raw_image.convert('RGB'), return_tensors="pt").to("cpu", torch.float32)
    inputs_alt = predict(raw_image.convert('RGB'))
    out = model.generate(**inputs, max_new_tokens=24)
    
    return processor.decode(out[0], skip_special_tokens=True)


<<<<<<< HEAD
# Function determining UI output and the text passed to the LLM
=======
>>>>>>> 962e33dc
def generate_chat_picture(picture, name1, name2):
    
    # What the user sees as the message they sent in chat
    visible_text =f'*{name1} sent {name2} a picture*'
    #visible_text = f'<img src="data:image/jpeg;base64,{img_str}" alt="{text}">\n'  # Commented out because HTML is appearing as plain text in the current build
    
    # Captioning execution timer start 
    start = time.time()
    
    # Prepare the plain language prompt wrapper for the captions
    text = f'*{name1} sent {name2} a picture. {name2} sees indistinct impressions of different parts of that picture. They may conflict, but things that overlap in these impressions are probably actually in the picture {name2} saw:\n'
    
    # Segment image into two horizontal strips and two vertical strips, storing the segments in a unidimensional array of images
    splitImage = image_crop(picture,1,2)
    splitImage.extend(image_crop(picture,2,1))
    
    # Produce and merge in segment captions wrapped in plain language.     
    #      TODO: Consider procedural generation to enable an arbitrary number of horizontal and vertical strips.
    #            This would require optimization of the plain language prompt wrapper for scalability.
    text += f'The top of the picture makes {name2} think the whole picture is {caption_image(splitImage[0])}; {predict(splitImage[0])[0]}.\n'
    text += f'The bottom of the picture makes {name2} think the whole picture is {caption_image(splitImage[1])}; {predict(splitImage[1])[0]}.\n'
    text += f'The left of the picture makes {name2} think the whole picture is {caption_image(splitImage[2])}; {predict(splitImage[2])[0]}.\n'
    text += f'The right of the picture makes {name2} think the whole picture is {caption_image(splitImage[3])}; {predict(splitImage[3])[0]}.\n'
    
    # Alternative code for splitting the image into an arbitrary number of non-overlapping rectangles - gives inferior performance in informal testing
    # for i in range(len(splitImage)):
    #   text += f'{i+1}. {caption_image(splitImage[i])}; {predict(splitImage[i])[0]}. \n'
     
    # Whole image captions from two sources 
    text += f'\nFrom a distance, {name2} thinks the whole picture looks like {caption_image(picture)}, or maybe {predict(picture)[0]}. \n{name2} puts all this information together in order to understand the whole picture they were sent, then begin to describe the picture to {name1}.*'
    
    # Captioning execution timer stop and print
    caption_time = time.time()-start
    print(f'Image captioning prompt generated in {round(caption_time,2)} seconds')
    
    # Lower the resolution of sent images for the chat, otherwise the log size gets out of control quickly with all the base64 values in visible history
    picture.thumbnail((300, 300))
    buffer = BytesIO()
    picture.save(buffer, format="JPEG")
    img_str = base64.b64encode(buffer.getvalue()).decode('utf-8')
    
    return text, visible_text


<<<<<<< HEAD
# Function defining UI behavior
#      TODO: UI element to select different captioning methods   
=======
>>>>>>> 962e33dc
def ui():

    picture_select = gr.Image(label='Send a picture', type='pil')
    function_call = 'chat.cai_chatbot_wrapper' if shared.args.cai_chat else 'chat.chatbot_wrapper'

    # Prepare the hijack with custom inputs
    picture_select.upload(lambda picture, name1, name2: input_hijack.update({"state": True, "value": generate_chat_picture(picture, name1, name2)}), [picture_select, shared.gradio['name1'], shared.gradio['name2']], None)

    # Call the generation function
    picture_select.upload(eval(function_call), shared.input_params, shared.gradio['display'], show_progress=shared.args.no_stream)

    # Clear the picture from the upload field
    picture_select.upload(lambda: None, [], [picture_select], show_progress=False)<|MERGE_RESOLUTION|>--- conflicted
+++ resolved
@@ -56,7 +56,6 @@
 
     pixel_values = feature_extractor(images=image, return_tensors="pt").pixel_values
 
-<<<<<<< HEAD
     with torch.no_grad():
         output_ids = model_alt.generate(pixel_values, max_length=24, num_beams=4, return_dict_in_generate=True).sequences
 
@@ -67,9 +66,7 @@
 
 
 # Function for BLIP captioning
-=======
 
->>>>>>> 962e33dc
 def caption_image(raw_image):
 
     inputs = processor(raw_image.convert('RGB'), return_tensors="pt").to("cpu", torch.float32)
@@ -79,10 +76,8 @@
     return processor.decode(out[0], skip_special_tokens=True)
 
 
-<<<<<<< HEAD
+
 # Function determining UI output and the text passed to the LLM
-=======
->>>>>>> 962e33dc
 def generate_chat_picture(picture, name1, name2):
     
     # What the user sees as the message they sent in chat
@@ -127,11 +122,8 @@
     return text, visible_text
 
 
-<<<<<<< HEAD
 # Function defining UI behavior
 #      TODO: UI element to select different captioning methods   
-=======
->>>>>>> 962e33dc
 def ui():
 
     picture_select = gr.Image(label='Send a picture', type='pil')
