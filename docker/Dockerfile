### Builder image
FROM nvidia/cuda:11.8.0-devel-ubuntu22.04 as builder

RUN --mount=type=cache,target=/var/cache/apt,sharing=locked,rw apt-get update && \
    apt-get install --no-install-recommends -y \
<<<<<<< HEAD
    git vim build-essential python3-dev python3-venv cuda-nvcc-11-8 && \
=======
    git vim build-essential python3-dev python3-venv libmpich-dev cuda-nvcc-11-8 && \
>>>>>>> 84c94cc6
    rm -rf /var/lib/apt/lists/*

RUN git clone --depth=1 https://github.com/oobabooga/GPTQ-for-LLaMa /build

WORKDIR /build

RUN --mount=type=cache,target=/root/.cache/pip,rw \
    python3 -m venv venv && \
    . venv/bin/activate && \
    pip3 install --upgrade pip setuptools wheel && \
    pip3 install torch torchvision torchaudio deepspeed mpi4py mpi4py-mpich && \
    pip3 install git+https://github.com/sterlind/GPTQ-for-LLaMa.git@lora_4bit || true && \
    pip3 install monkeypatch || true && \
    pip3 install -r requirements.txt

# For rotary positional embedding support
RUN --mount=type=cache,target=/root/.cache/pip,rw \
    . venv/bin/activate && \
    pip install flash-attn --no-build-isolation && \
    pip install git+https://github.com/HazyResearch/flash-attention.git#subdirectory=csrc/rotary

# https://developer.nvidia.com/cuda-gpus
ARG TORCH_CUDA_ARCH_LIST="${TORCH_CUDA_ARCH_LIST:-3.5;5.0;6.0;6.1;7.0;7.5;8.0;8.6+PTX}"
RUN . venv/bin/activate && python3 setup_cuda.py bdist_wheel -d .

FROM nvidia/cuda:11.8.0-runtime-ubuntu22.04

LABEL maintainer="Your Name <your.email@example.com>"
LABEL description="Docker image for GPTQ-for-LLaMa and Text Generation WebUI"

RUN --mount=type=cache,target=/var/cache/apt,sharing=locked,rw apt-get update && \
    apt-get install --no-install-recommends -y python3-dev libportaudio2 libasound-dev git python3 python3-pip \
    make g++ libmpich-dev ffmpeg cuda-nvcc-11-8 && \
    rm -rf /var/lib/apt/lists/* && \
    mkdir /app

RUN --mount=type=cache,target=/root/.cache/pip,rw pip3 install virtualenv

WORKDIR /app

ARG WEBUI_VERSION
RUN test -n "${WEBUI_VERSION}" && git reset --hard ${WEBUI_VERSION} || echo "Using provided webui source"

# Create virtualenv
RUN --mount=type=cache,target=/root/.cache/pip,rw \
    virtualenv venv && \
    . venv/bin/activate && \
    pip3 install --upgrade pip setuptools wheel && \
    pip3 install torch torchvision torchaudio deepspeed mpi4py mpi4py-mpich zarr sentence_transformers \
    xformers bs4 summarizer PyPDF2

# Create virtualenv
COPY --from=builder /build /app/repositories/GPTQ-for-LLaMa
RUN --mount=type=cache,target=/root/.cache/pip,rw \
    . venv/bin/activate && \
    pip3 install repositories/GPTQ-for-LLaMa/*.whl

# Copying all requirements files
COPY requirements.txt requirements.txt
RUN --mount=type=cache,target=/root/.cache/pip,rw \
    . venv/bin/activate && pip3 install -r requirements.txt

COPY . /app/

RUN cp venv/lib/python3.10/site-packages/bitsandbytes/libbitsandbytes_cuda118.so venv/lib/python3.10/site-packages/bitsandbytes/libbitsandbytes_cpu.so

# Install extension requirements
RUN --mount=type=cache,target=/root/.cache/pip,rw \
    . venv/bin/activate && \
    git config --global --add safe.directory '*' && \
    for ext in /app/extensions/*/requirements.txt; do \
    cd "$(dirname "$ext")"; \
    pip3 install -r requirements.txt; \
    done

ENV CLI_ARGS=""

EXPOSE ${CONTAINER_PORT:-7860} ${CONTAINER_API_PORT:-5000} ${CONTAINER_API_STREAM_PORT:-5005}
CMD . venv/bin/activate && python3 server.py ${CLI_ARGS}<|MERGE_RESOLUTION|>--- conflicted
+++ resolved
@@ -3,11 +3,7 @@
 
 RUN --mount=type=cache,target=/var/cache/apt,sharing=locked,rw apt-get update && \
     apt-get install --no-install-recommends -y \
-<<<<<<< HEAD
-    git vim build-essential python3-dev python3-venv cuda-nvcc-11-8 && \
-=======
     git vim build-essential python3-dev python3-venv libmpich-dev cuda-nvcc-11-8 && \
->>>>>>> 84c94cc6
     rm -rf /var/lib/apt/lists/*
 
 RUN git clone --depth=1 https://github.com/oobabooga/GPTQ-for-LLaMa /build
