--- conflicted
+++ resolved
@@ -316,15 +316,13 @@
         run_cmd("python -m pip uninstall -y " + package_name, environment=True)
         print(f"Uninstalled {package_name}")
 
-<<<<<<< HEAD
     # Uninstall previous llama-cpp-python versions
     run_cmd("python -m pip uninstall -y llama-cpp-python-cuda" + package_name, environment=True)
-=======
+
     # Make sure that API requirements are installed (temporary)
     extension_req_path = os.path.join("extensions", "openai", "requirements.txt")
     if os.path.exists(extension_req_path):
         run_cmd("python -m pip install -r " + extension_req_path + " --upgrade", environment=True)
->>>>>>> e7d460d9
 
     # Install/update the project requirements
     run_cmd("python -m pip install -r temp_requirements.txt --upgrade", assert_success=True, environment=True)
