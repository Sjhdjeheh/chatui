--- conflicted
+++ resolved
@@ -223,30 +223,17 @@
             install_pytorch = f"python -m pip install torch==2.1.* torchvision==0.16.* torchaudio==2.1.* --index-url https://download.pytorch.org/whl/cu118"
         else:
             print("CUDA: 12.1")
-<<<<<<< HEAD
             install_pytorch = f"python -m pip install torch==2.1.* torchvision==0.16.* torchaudio==2.1.* --index-url https://download.pytorch.org/whl/cu121"
     elif not is_macos() and choice == "B":
-=======
-
-        install_pytorch = f"python -m pip install torch torchvision torchaudio --index-url https://download.pytorch.org/whl/{'cu121' if use_cuda118 == 'N' else 'cu118'}"
-    elif not is_macos() and selected_gpu == "AMD":
->>>>>>> c9c31f71
         if is_linux():
             install_pytorch = "python -m pip install torch==2.1.* torchvision==0.16.* torchaudio==2.1.* --index-url https://download.pytorch.org/whl/rocm5.6"
         else:
             print("AMD GPUs are only supported on Linux. Exiting...")
             sys.exit(1)
-<<<<<<< HEAD
     elif is_linux() and (choice == "C" or choice == "N"):
         install_pytorch = "python -m pip install torch==2.1.* torchvision==0.16.* torchaudio==2.1.* --index-url https://download.pytorch.org/whl/cpu"
     elif choice == "D":
         install_pytorch = "python -m pip install torch==2.1.* torchvision==0.16.* intel_extension_for_pytorch==2.1.* --extra-index-url https://pytorch-extension.intel.com/release-whl/stable/xpu/us/"
-=======
-    elif is_linux() and selected_gpu in ["APPLE", "NONE"]:
-        install_pytorch = "python -m pip install torch torchvision torchaudio --index-url https://download.pytorch.org/whl/cpu"
-    elif selected_gpu == "INTEL":
-        install_pytorch = "python -m pip install torch==2.1.0a0 torchvision==0.16.0a0 intel_extension_for_pytorch==2.1.10+xpu --extra-index-url https://pytorch-extension.intel.com/release-whl/stable/xpu/us/"
->>>>>>> c9c31f71
 
     # Install Git and then Pytorch
     print_big_message("Installing PyTorch.")
