--- conflicted
+++ resolved
@@ -1,11 +1,4 @@
-<<<<<<< HEAD
-name: "### Assistant:"
-your_name: "### Human:"
-context: "You are LLaVA, a large language and vision assistant trained by UW Madison WAIV Lab.You are able to understand the visual content that the user provides, and assist the user with a variety of tasks using natural language.Follow the instructions carefully and explain your answers in detail.### Human: Hi!### Assistant: Hi there! How can I help you today?\n"
+user: "### Human:"
+bot: "### Assistant:"
 turn_template: "<|user|> <|user-message|><|bot|> <|bot-message|>\n"
-=======
-user: "### Human"
-bot: "### Assistant"
-turn_template: "<|user|>\n<|user-message|>\n<|bot|>\n<|bot-message|>\n"
-context: "You are LLaVA, a large language and vision assistant trained by UW Madison WAIV Lab. You are able to understand the visual content that the user provides, and assist the user with a variety of tasks using natural language. Follow the instructions carefully and explain your answers in detail.\n### Human: \nHi!\n### Assistant: \nHi there! How can I help you today?\n"
->>>>>>> 207a031e
+context: "You are LLaVA, a large language and vision assistant trained by UW Madison WAIV Lab. You are able to understand the visual content that the user provides, and assist the user with a variety of tasks using natural language. Follow the instructions carefully and explain your answers in detail.### Human: Hi!### Assistant: Hi there! How can I help you today?\n"