# Text generation web UI

一个用于大型语言模型的Gradio Web UI。

此项目的目标是成为文本生成领域的[AUTOMATIC1111/stable-diffusion-webui](https://github.com/AUTOMATIC1111/stable-diffusion-webui).

|![Image1](https://github.com/oobabooga/screenshots/raw/main/print_instruct.png) | ![Image2](https://github.com/oobabooga/screenshots/raw/main/print_chat.png) |
|:---:|:---:|
|![Image1](https://github.com/oobabooga/screenshots/raw/main/print_default.png) | ![Image2](https://github.com/oobabooga/screenshots/raw/main/print_parameters.png) |

## 功能

* 三种界面模式：默认（两列），笔记本和聊天。
* 多种模型后端：[Transformers](https://github.com/huggingface/transformers), [llama.cpp](https://github.com/ggerganov/llama.cpp) (through [llama-cpp-python](https://github.com/abetlen/llama-cpp-python)), [ExLlamaV2](https://github.com/turboderp/exllamav2), [AutoGPTQ](https://github.com/PanQiWei/AutoGPTQ), [AutoAWQ](https://github.com/casper-hansen/AutoAWQ), [GPTQ-for-LLaMa](https://github.com/qwopqwop200/GPTQ-for-LLaMa), [CTransformers](https://github.com/marella/ctransformers), [QuIP#](https://github.com/Cornell-RelaxML/quip-sharp)。
* 下拉菜单快速切换不同的模型。
* 大量的扩展（内置和用户贡献），包括Coqui TTS用于逼真的语音输出，Whisper STT用于语音输入，翻译，[多模态模型](https://github.com/Touch-Night/text-generation-webui/tree/Chinese/extensions/multimodal)，向量库，Stable Diffusion集成，以及更多。请参阅[wiki](https://github.com/Touch-Night/text-generation-webui/wiki/07-%E2%80%90-Extensions)和[扩展列表](https://github.com/oobabooga/text-generation-webui-extensions)。
* [和自定义角色聊天](https://github.com/Touch-Night/text-generation-webui/wiki/03-%E2%80%90-Parameters-Tab#character)。
* 精确的聊天模板，用于指令遵循模型，包括Llama-2-chat，Alpaca，Vicuna，Mistral。
* LoRA: 使用自己的数据训练新的LoRA，即时加载/卸载LoRA。
* Transformers库集成：通过bitsandbytes在4位或8位精度下加载模型，使用llama.cpp的同时使用transformers采样器（`llamacpp_HF` 加载器），使用PyTorch在32位精度下进行CPU推理。
* OpenAI兼容的API服务器，具有Chat和Completions endpoints -- 请参阅[示例](https://github.com/Touch-Night/text-generation-webui/wiki/12-%E2%80%90-OpenAI-API#examples).

## 如何安装

1) 克隆或[下载](https://github.com/Touch-Night/text-generation-webui/archive/refs/heads/Chinese.zip)此存储库。
2) 根据您的操作系统运行`start_linux.sh`，`start_windows.bat`，`start_macos.sh`或`start_wsl.bat`脚本。
3) 当要求时选择您的GPU供应商。
4) 安装结束后，浏览到`http://localhost:7860/?__theme=dark`。
5) 玩得开心！

要在将来重新启动Web UI，只需再次运行`start_`脚本。此脚本创建了一个`installer_files`文件夹，其中设置了项目的依赖。如果您需要重新安装依赖，只需删除该文件夹并再次启动Web UI。

此脚本接受命令行参数。或者，您可以使用文本编辑器编辑`CMD_FLAGS.txt`文件并在其中添加命令行参数。

要在将来获得更新，请运行`update_wizard_linux.sh`，`update_wizard_windows.bat`，`update_wizard_macos.sh`或`update_wizard_wsl.bat`。

<details>
<summary>
安装细节和手动安装的信息
</summary>

### 一键安装脚本

此脚本使用Miniconda在`installer_files`文件夹中建立Conda环境。

如果您需要在`installer_files`环境中手动安装某些内容，可以使用cmd脚本启动交互式shell：`cmd_linux.sh`，`cmd_windows.bat`，`cmd_macos.sh`或`cmd_wsl.bat`。

* 无需以管理员/根用户身份运行这些脚本（`start_`，`update_wizard_`或`cmd_`）。
* 要安装扩展的依赖，您可以使用您的操作系统的`extensions_reqs`脚本。最后，此脚本将安装项目的主依赖，以确保在版本冲突的情况下它们优先。
* 有关AMD和WSL设置的其他说明，请参阅[此文档](https://github.com/Touch-Night/text-generation-webui/wiki)。
* 为了自动安装，您可以使用`GPU_CHOICE`，`USE_CUDA118`，`LAUNCH_AFTER_INSTALL`和`INSTALL_EXTENSIONS`环境变量。例如：`GPU_CHOICE=A USE_CUDA118=FALSE LAUNCH_AFTER_INSTALL=FALSE INSTALL_EXTENSIONS=TRUE ./start_linux.sh`。

### 使用Conda手动安装

如果您有使用命令行的经验，那可以推荐使用这种方式。

#### 0.安装Conda

https://docs.conda.io/en/latest/miniconda.html

在Linux或WSL上，可以使用这两个命令自动安装（ [来源](https://educe-ubc.github.io/conda.html) ）：

```
curl -sL  "https://repo.anaconda.com/miniconda/Miniconda3-latest-Linux-x86_64.sh"  >  "Miniconda3.sh" 
bash Miniconda3.sh
```

#### 1.创建一个新的Conda环境

```
conda create -n textgen python=3.11
conda activate textgen
```

#### 2.安装Pytorch

| 系统| GPU| 命令|
|--------|---------|---------|
| Linux/WSL| Nvidia|  `pip3 install torch==2.2.1 torchvision==0.17.1 torchaudio==2.2.1 --index-url https://download.pytorch.org/whl/cu121`  |
| Linux/WSL| 仅CPU|  `pip3 install torch==2.2.1 torchvision==0.17.1 torchaudio==2.2.1 --index-url https://download.pytorch.org/whl/cpu`  |
| Linux| AMD|  `pip3 install torch==2.2.1 torchvision==0.17.1 torchaudio==2.2.1 --index-url https://download.pytorch.org/whl/rocm5.6`  |
| MacOS + MPS| 任意|  `pip3 install torch==2.2.1 torchvision==0.17.1 torchaudio==2.2.1`  |
| Windows| Nvidia|  `pip3 install torch==2.2.1 torchvision==0.17.1 torchaudio==2.2.1 --index-url https://download.pytorch.org/whl/cu121`  |
| Windows| 仅CPU|  `pip3 install torch==2.2.1 torchvision==0.17.1 torchaudio==2.2.1`  |

最新的命令可以在这里找到：https://pytorch.org/get-started/locally/ 。

对于NVIDIA，您还需要安装CUDA运行时库：

```
conda install -y -c  "nvidia/label/cuda-12.1.1"  cuda-runtime
```

如果你需要 `nvcc`  来手动编译一些库，请用下面的命令替换上述命令：

```
conda install -y -c  "nvidia/label/cuda-12.1.1"  cuda
```

#### 3.安装Web UI

```
git clone -b Chinese https://github.com/Touch-Night/text-generation-webui
cd text-generation-webui
pip install -r <根据下表确定的依赖文件>
```

要使用的依赖文件：

| GPU| CPU| 要使用的依赖文件|
|--------|---------|---------|
| Nvidia| 有AVX2|  `requirements.txt`  |
| Nvidia| 无avx2|  `requirements_noavx2.txt`  |
| AMD| 有AVX2|  `requirements_amd.txt`  |
| AMD| 无avx2|  `requirements_amd_noavx2.txt`  |
| 仅CPU| 有AVX2|  `requirements_cpu_only.txt`  |
| 仅CPU| 无avx2|  `requirements_cpu_only_noavx2.txt`  |
| 苹果| 英特尔|  `requirements_apple_intel.txt`  |
| 苹果| 苹果Silicon|  `requirements_apple_silicon.txt`  |

### 启动Web UI

```
conda activate textgen
cd text-generation-webui
python server.py
```

然后浏览

 `http://localhost:7860/?__theme=dark` 

##### Windows上的AMD GPU

1) 在上面的命令中使用 `requirements_cpu_only.txt` 或者 `requirements_cpu_only_noavx2.txt`。

2) 根据你的硬件使用适当的命令手动安装llama-cpp-python：[从PyPI安装](https://github.com/abetlen/llama-cpp-python#installation-with-hardware-acceleration) 。
    * 使用 `LLAMA_HIPBLAS=on` 切换键。
    * 注意 [Windows remarks](https://github.com/abetlen/llama-cpp-python#windows-remarks) 。

3) 手动安装autoGPTQ：[安装方法](https://github.com/PanQiWei/AutoGPTQ#install-from-source) 。
    * 从源代码安装 - Windows没有预构建的ROCm包。

##### 较老的NVIDIA GPU

1)  对于Kepler GPU和较早的GPU，您需要安装CUDA 11.8而不是12：

```
pip3 install torch==2.2.1 torchvision==0.17.1 torchaudio==2.2.1 --index-url https://download.pytorch.org/whl/cu118
conda install -y -c  "nvidia/label/cuda-11.8.0"  cuda-runtime
```

2) bitsandbytes >= 0.39 可能无法正常工作。在这种情况下，使用 `--load-in-8bit` ，您可能必须这样降级：
    * Linux： `pip install bitsandbytes==0.38.1` 
    * Windows： `pip install https://github.com/jllllll/bitsandbytes-windows-webui/raw/main/bitsandbytes-0.38.1-py3-none-any.whl` 

##### 手动安装

`requirements*.txt` 包含通过GitHub Action预编译的各种轮子。如果您想手动编译它们，或者您因为没有合适的车轮可用于您的硬件而需要这么做，则可以使用 `requirements_nowheels.txt` 然后手动安装所需的加载器。

### 另一可选方案：Docker

```
对于NVIDIA GPU:
ln -s docker/{nvidia/Dockerfile,nvidia/docker-compose.yml,.dockerignore} .
对于AMD GPU: 
ln -s docker/{amd/Dockerfile,intel/docker-compose.yml,.dockerignore} .
对于Intel GPU:
ln -s docker/{intel/Dockerfile,amd/docker-compose.yml,.dockerignore} .
对于仅CPU
ln -s docker/{cpu/Dockerfile,cpu/docker-compose.yml,.dockerignore} .
cp docker/.env.example .env
# 创建 logs/cache 目录 : 
mkdir -p logs cache
# 编辑 .env 并设置以下内容: 
#   TORCH_CUDA_ARCH_LIST （据你的GPU型号而定）
#   APP_RUNTIME_GID      你的主机用户的组ID（在终端中运行 `id -g`查看）
#   BUILD_EXTENIONS      可选地添加逗号分隔的扩展名列表以构建
# 编辑 CMD_FLAGS.txt 并在其中添加您想要执行的选项（如 --listen --cpu）
# 
docker compose up --build
```

*您需要安装Docker Compose v2.17或更高的版本。查看 [本指南](https://github.com/Touch-Night/text-generation-webui/wiki/09-%E2%80%90-Docker)获取说明。
*有关其他Docker文件，请查看[这个存储库](https://github.com/Atinoda/text-generation-webui-docker) 。

### 更新依赖

随着时间的推移，`requirements*.txt` 可能改变。要更新，请使用以下命令：

```
conda activate textgen
cd text-generation-webui
pip install -r <你曾使用过的依赖文件> --upgrade
```
</details>

<details>
<summary>
命令行参数列表
</summary>

#### 基本设置

| 命令行参数| 描述|
|--------------------------------------------|-------------|
|  `-h`, `--help`                              | 显示此帮助消息然后退出|
|  `--multi-user`                              | 多用户模式。聊天历史将不保存或自动加载。警告：公开分享可能不安全。|
|  `--character CHARACTER`                     | 默认情况下，要在聊天模式加载的角色名称。|
|  `--model MODEL`                             | 默认情况下加载的模型名称。|
|  `--lora LORA [LORA ...]`                    | 加载的LoRA列表。如果您想加载多个LoRA，请写下由空格分开的名称。|
|  `--model-dir MODEL_DIR`                     | 所有模型的目录路径。|
|  `--lora-dir LORA_DIR`                       | 所有LoRA的目录路径。|
|  `--model-menu`                              | 当Web UI首次启动时，在终端中显示模型菜单。|
|  `--settings SETTINGS_FILE`                  | 从此YAML文件加载默认接口设置。`settings-template.yaml` 是一个示例。如果您创建一个名为`settings.yaml`的文件，默认情况下将加载此文件，而无需使用 `--settings` 命令行参数。|
|  `--extensions EXTENSIONS [EXTENSIONS ...]`  | 加载的扩展列表。如果要加载多个扩展，请写下由空格隔开的名称。|
|  `--verbose`                                 | 将提示词打印到终端。|
|  `--chat-buttons`                            | 在“聊天”选项卡上显示按钮，而不是悬停菜单。|

#### 模型加载器

| 命令行参数| 描述|
|--------------------------------------------|-------------|
|  `--loader LOADER`                           | 手动选择模型加载器，否则，它将被自动检测。可选选项：Transformers，llama.cpp，llamacpp_hf，Exllamav2_HF，Exllamav2，AutoGPTQ，AutoAWQ，GPTQ-for-LLaMa，ctransformers，QuIP#。|

#### Accelerate/transformers

| 命令行参数| 描述|
|---------------------------------------------|-------------|
|  `--cpu`                                      | 使用CPU生成文本。警告：使用CPU训练非常慢。|
|  `--auto-devices`                             | 自动将模型划分到可用的GPU和CPU上。|
|   `--gpu-memory GPU_MEMORY [GPU_MEMORY ...]`  | 为每个GPU分配的最大GPU内存，单位为GiB。例如：单个GPU使用 --gpu-memory 10，两个GPU使用 --gpu-memory 10 5。你也可以像这样用MiB来设置值 --gpu-memory 3500MiB。|
|  `--cpu-memory CPU_MEMORY`                    | 用于分配卸载权重的最大CPU内存，单位为GiB。与上面相同。|
|  `--disk`                                     | 如果模型对于你的GPU和CPU的总和来说太大了，将剩余的层发送到磁盘。|
|  `--disk-cache-dir DISK_CACHE_DIR`            | 磁盘缓存保存目录。默认为 "cache" 。|
|  `--load-in-8bit`                             | 使用8位精度加载模型（使用bitsandbytes）。|
|  `--bf16`                                     | 使用bfloat16精度加载模型。需要Nvidia Ampere GPU。|
|  `--no-cache`                                 | 生成文本时设置 `use_cache` 为 `False`。这略微减少了显存的使用，但这也导致性能损失。|
|  `--trust-remote-code`                        | 加载模型时设置 `trust_remote_code=True`。这对于某些模型是必需的。|
|  `--no_use_fast`                              | 加载tokenizer时设置use_fast=false（默认情况下为true）。如果您遇到与use_fast有关的任何问题，请使用此功能。|
|  `--use_flash_attention_2`                    | 在加载模型时设置use_flash_attention_2=True。|

#### bitsandbytes 4-比特

⚠️  目前要求Windows上的最低计算水平为7.0。

| 命令行参数| 描述|
|---------------------------------------------|-------------|
|  `--load-in-4bit`                             | 以4位精度加载模型（使用bitsandbytes）。|
|  `--use_double_quant`                         | 对4位精度使用use_double_quant。|
|  `--compute_dtype COMPUTE_DTYPE`              | 4位精度的计算数据类型。有效选项：bfloat16, float16, float32。|
|  `--quant_type QUANT_TYPE`                    | 4位精度的量化类型。有效选项：nf4, fp4。|

#### llama.cpp

| 命令行参数| 描述|
|-------------|-------------|
<<<<<<< HEAD
|  `--tensorcores`   | 使用编译了tensorcores支持的llama-cpp-python。这在RTX显卡上可以提高性能。仅限NVIDIA。|
|  `--n_ctx N_CTX`  | 提示词上下文的大小。|
|  `--threads`  | 要使用的线程数。|
|  `--threads-batch THREADS_BATCH`  | 用于批处理/提示词处理的线程数。|
|  `--no_mul_mat_q`  | 禁用mulmat内核。|
|  `--n_batch`  | 在调用llama_eval时批量处理的提示词token的最大数量。|
|  `--no-mmap`    | 防止使用mmap。|
|  `--mlock`      | 强制系统将模型保留在RAM中。|
|  `--n-gpu-layers N_GPU_LAYERS`  | 卸载到GPU的层数。|
|  `--tensor_split TENSOR_SPLIT`        | 在多个GPU上分割模型。逗号分隔的比例列表。示例：18,17。|
|  `--numa`       | 激活Llama.cpp的NUMA任务分配。|
|  `--logits_all` | 需要设置以使困惑度评估工作。否则，请忽略它，因为它会使提示处理变慢。|
|  `--no_offload_kqv`  | 不将K、Q、V卸载到GPU。这可以节省VRAM，但会降低性能。|
|  `--cache-capacity CACHE_CAPACITY`    | 最大缓存容量（llama-cpp-python）。示例：2000MiB, 2GiB。如果没有提供单位，默认为字节。|

#### Exllamav2

| 命令行参数| 描述|
=======
| `--tensorcores`  | Use llama-cpp-python compiled with tensor cores support. This increases performance on RTX cards. NVIDIA only. |
| `--n_ctx N_CTX` | Size of the prompt context. |
| `--threads` | Number of threads to use. |
| `--threads-batch THREADS_BATCH` | Number of threads to use for batches/prompt processing. |
| `--no_mul_mat_q` | Disable the mulmat kernels. |
| `--n_batch` | Maximum number of prompt tokens to batch together when calling llama_eval. |
| `--no-mmap`   | Prevent mmap from being used. |
| `--mlock`     | Force the system to keep the model in RAM. |
| `--n-gpu-layers N_GPU_LAYERS` | Number of layers to offload to the GPU. |
| `--tensor_split TENSOR_SPLIT`       | Split the model across multiple GPUs. Comma-separated list of proportions. Example: 18,17. |
| `--numa`      | Activate NUMA task allocation for llama.cpp. |
| `--logits_all`| Needs to be set for perplexity evaluation to work. Otherwise, ignore it, as it makes prompt processing slower. |
| `--no_offload_kqv` | Do not offload the K, Q, V to the GPU. This saves VRAM but reduces the performance. |
| `--cache-capacity CACHE_CAPACITY`   | Maximum cache capacity (llama-cpp-python). Examples: 2000MiB, 2GiB. When provided without units, bytes will be assumed. |
| `--row_split`                               | Split the model by rows across GPUs. This may improve multi-gpu performance. |
| `--streaming-llm`                           | Activate StreamingLLM to avoid re-evaluating the entire prompt when old messages are removed. |
| `--attention-sink-size ATTENTION_SINK_SIZE` | StreamingLLM: number of sink tokens. Only used if the trimmed prompt doesn't share a prefix with the old prompt. |

#### ExLlamav2

| Flag             | Description |
>>>>>>> 1934cb61
|------------------|-------------|
| `--gpu-split`      | 逗号分隔的列表，指定每个GPU设备用于模型层的VRAM（以GB为单位）。示例：20,7,7。|
| `--max_seq_len MAX_SEQ_LEN`            | 最大序列长度。|
| `--cfg-cache`                          | ExLlamav2_HF：为CFG负面提示创建一个额外的缓存。使用该加载器时，必须使用CFG。|
| `--no_flash_attn`                      | 强制不使用flash-attention。|
| `--cache_8bit`                         | 使用8位缓存以节省VRAM。|
|`--cache_4bit`                        | 使用Q4缓存以节省VRAM。|
| `--num_experts_per_token NUM_EXPERTS_PER_TOKEN`  | 用于生成的专家数量。适用于MoE模型，如Mixtral。|

#### AutoGPTQ

| 命令行参数| 描述|
|------------------|-------------|
|  `--triton`                      | 使用triton。|
|  `--no_inject_fused_attention`   | 禁用融合注意力机制，这将以降低推理速度为代价，使用更少的显存。|
|  `--no_inject_fused_mlp`         | 仅使用Triton模式：禁用使用Fused MLP的使用，它将以较慢的推理为代价使用较少的VRAM。|
|  `--no_use_cuda_fp16`            | 在某些系统上可以使模型更快。|
|  `--desc_act`                    | 对于没有quantize_config.json的模型，此参数用于定义是否在BaseQuantizeConfig中设置desc_act。|
|  `--disable_exllama`             | 禁用ExLlama内核，这在某些系统上可以提高推理速度。|
|  `--disable_exllamav2`           | 禁用ExLlamav2内核。|

#### GPTQ-for-LLaMa

| 命令行参数| 描述|
|---------------------------|-------------|
|  `--wbits WBITS`            | 加载指定位精度的预量化模型。支持2、3、4和8位。|
|  `--model_type MODEL_TYPE`  | 预量化模型的模型类型。目前支持LLaMA、OPT和GPT-J。|
|  `--groupsize GROUPSIZE`    | 组大小。|
|  `--pre_layer PRE_LAYER [PRE_LAYER ...]`   | 分配给GPU的层数。设置此参数可启用4位模型的CPU卸载。对于多GPU，将数字用空格分隔，例如`--pre_layer 30 60` 。|
|  `--checkpoint CHECKPOINT`  | 量化检查点文件的路径。如果未指定，将自动检测。|
|  `--monkey-patch`           | 应用monkey patch以使用量化模型的LoRAs。|

#### ctransformers

| 命令行参数| 描述|
|-------------|-------------|
|  `--model_type MODEL_TYPE`  | 预量化模型的模型类型。目前支持gpt2、gptj、gptneox、falcon、llama、mpt、starcoder（gptbigcode）、dollyv2和replit。|

#### HQQ

| 命令行参数| 描述|
|-------------|-------------|
|  `--hqq-backend`  | HQQ加载器的后端。有效选项：PYTORCH, PYTORCH_COMPILE, ATEN。|

#### DeepSpeed

| 命令行参数| 描述|
|---------------------------------------|-------------|
|  `--deepspeed`                          | 通过Transformers集成启用DeepSpeed ZeRO-3进行推理。|
|  `--nvme-offload-dir NVME_OFFLOAD_DIR`  | DeepSpeed：用于ZeRO-3 NVME卸载的目录。|
|  `--local_rank LOCAL_RANK`              | DeepSpeed：分布式设置的可选参数。|

#### RoPE（用于llama.cpp，ExLlamaV2和transformers）

| 命令行参数| 描述|
|------------------|-------------|
|  `--alpha_value ALPHA_VALUE`            | NTK RoPE缩放的位置嵌入alpha因子。使用此选项或`compress_pos_emb`，不要同时使用两者。|
|  `--rope_freq_base ROPE_FREQ_BASE`      | 如果大于0，将代替alpha_value使用。这两者符合`rope_freq_base = 10000 * alpha_value ^ (64 / 63)`关系式。|
|  `--compress_pos_emb COMPRESS_POS_EMB`  | 位置嵌入的压缩因子。应设置为`(上下文长度) / (模型原始上下文长度)`。等于`1/rope_freq_scale`。|

#### Gradio

| 命令行参数| 描述|
|---------------------------------------|-------------|
|  `--listen`                             | 使web UI能够从你的本地网络访问。|
|  `--listen-port LISTEN_PORT`            | 服务器将使用的监听端口。|
|  `--listen-host LISTEN_HOST`            | 服务器将使用的主机名。|
|  `--share`                              | 创建一个公共URL。这对于在Google Colab或类似环境上运行web UI很有用。|
|  `--auto-launch`                        | 启动时在默认浏览器中打开web UI。|
|  `--gradio-auth USER:PWD`               | 设置Gradio认证密码，格式为"username:password"。也可以提供多个凭证，格式为"u1:p1,u2:p2,u3:p3"。|
|  `--gradio-auth-path GRADIO_AUTH_PATH`  | 设置Gradio认证文件路径。文件应包含一个或多个和上面相同格式的用户:密码对。|
|  `--ssl-keyfile SSL_KEYFILE`            | SSL证书密钥文件的路径。|
|  `--ssl-certfile SSL_CERTFILE`          | SSL证书文件的路径。|

#### API

| 命令行参数| 描述|
|---------------------------------------|-------------|
|  `--api`                                | 启用API扩展。|
|  `--public-api`                         | 使用CloudFare为API创建公共URL。|
|  `--public-api-id PUBLIC_API_ID`        | 命名Cloudflare Tunnel的隧道ID。与public-api选项一起使用。|
|  `--api-port API_PORT`                  | API的监听端口。|
|  `--api-key API_KEY`                    | API认证密钥。|
|  `--admin-key ADMIN_KEY`                | 用于加载和卸载模型等管理员任务的API认证密钥。如果未设置，将与--api-key相同。|
|  `--nowebui`                            | 不启动Gradio UI。用于以独立模式启动API时很有用。|

#### Multimodal

| 旗帜| 描述|
|---------------------------------------|-------------|
|  `--multimodal-pipeline PIPELINE`       | 要使用的多模态模型pipeline。示例：`llava-7b`、`llava-13b`。|

</details>

## 文档

https://github.com/Touch-Night/text-generation-webui/wiki

## 下载模型

模型应该放在`text-generation-webui/models`文件夹中。它们通常可以从[Hugging Face](https://huggingface.co/models?pipeline_tag=text-generation&sort=downloads)和其镜像站[hf-mirror](https://hf-mirror.com/models?pipeline_tag=text-generation&sort=downloads)下载。

* GGUF模型是单个文件，应直接放入`models`文件夹。例如：

```
text-generation-webui
└── models
    └── llama-2-13b-chat.Q4_K_M.gguf
```

* 其余的模型类型（例如16-位transformers模型和GPTQ模型）由多个文件组成，必须放置在子文件夹中。例如：

```
text-generation-webui
├── models
│   ├── lmsys_vicuna-33b-v1.3
│   │   ├── config.json
│   │   ├── generation_config.json
│   │   ├── pytorch_model-00001-of-00007.bin
│   │   ├── pytorch_model-00002-of-00007.bin
│   │   ├── pytorch_model-00003-of-00007.bin
│   │   ├── pytorch_model-00004-of-00007.bin
│   │   ├── pytorch_model-00005-of-00007.bin
│   │   ├── pytorch_model-00006-of-00007.bin
│   │   ├── pytorch_model-00007-of-00007.bin
│   │   ├── pytorch_model.bin.index.json
│   │   ├── special_tokens_map.json
│   │   ├── tokenizer_config.json
│   │   └── tokenizer.model
```

在这两种情况下，您都可以使用 "Model"  UI的选项卡自动从Hugging Face上下载模型。也可以通过以下命令在命令行下载它

```
python download-model.py organization/model
```

运行 `python download-model.py --help` 查看所有选项。

## Google Colab笔记本

https://colab.research.google.com/github/Touch-Night/text-generation-webui/blob/Chinese/Colab-TextGen-GPU.ipynb

## 贡献

如果您想为项目做出贡献，请查看 [贡献准则](https://github.com/Touch-Night/text-generation-webui/wiki/Contributing-guidelines) 。

## 社区

* Subreddit：https://www.reddit.com/r/oobabooga/
* Discord: https://discord.gg/jwZCF2dPQN

## 致谢

2023年8月， [安德烈·霍洛维茨（Andreessen Horowitz）](https://a16z.com/)  （A16Z）提供了一项慷慨的赠款，以鼓励和支持我对该项目的独立工作。我 **极其**  感谢他们的信任和认可。<|MERGE_RESOLUTION|>--- conflicted
+++ resolved
@@ -255,7 +255,6 @@
 
 | 命令行参数| 描述|
 |-------------|-------------|
-<<<<<<< HEAD
 |  `--tensorcores`   | 使用编译了tensorcores支持的llama-cpp-python。这在RTX显卡上可以提高性能。仅限NVIDIA。|
 |  `--n_ctx N_CTX`  | 提示词上下文的大小。|
 |  `--threads`  | 要使用的线程数。|
@@ -270,33 +269,13 @@
 |  `--logits_all` | 需要设置以使困惑度评估工作。否则，请忽略它，因为它会使提示处理变慢。|
 |  `--no_offload_kqv`  | 不将K、Q、V卸载到GPU。这可以节省VRAM，但会降低性能。|
 |  `--cache-capacity CACHE_CAPACITY`    | 最大缓存容量（llama-cpp-python）。示例：2000MiB, 2GiB。如果没有提供单位，默认为字节。|
+| `--row_split`                               | 将模型按行分割到多个GPU上，这可能会提高多GPU的性能。 |
+| `--streaming-llm`                           | 激活StreamingLLM以避免在删除旧消息时重新评估整个提示词。 |
+| `--attention-sink-size ATTENTION_SINK_SIZE` | StreamingLLM：sink token的数量。仅在修剪后的提示词与旧提示词前缀不同时使用。 |
 
 #### Exllamav2
 
 | 命令行参数| 描述|
-=======
-| `--tensorcores`  | Use llama-cpp-python compiled with tensor cores support. This increases performance on RTX cards. NVIDIA only. |
-| `--n_ctx N_CTX` | Size of the prompt context. |
-| `--threads` | Number of threads to use. |
-| `--threads-batch THREADS_BATCH` | Number of threads to use for batches/prompt processing. |
-| `--no_mul_mat_q` | Disable the mulmat kernels. |
-| `--n_batch` | Maximum number of prompt tokens to batch together when calling llama_eval. |
-| `--no-mmap`   | Prevent mmap from being used. |
-| `--mlock`     | Force the system to keep the model in RAM. |
-| `--n-gpu-layers N_GPU_LAYERS` | Number of layers to offload to the GPU. |
-| `--tensor_split TENSOR_SPLIT`       | Split the model across multiple GPUs. Comma-separated list of proportions. Example: 18,17. |
-| `--numa`      | Activate NUMA task allocation for llama.cpp. |
-| `--logits_all`| Needs to be set for perplexity evaluation to work. Otherwise, ignore it, as it makes prompt processing slower. |
-| `--no_offload_kqv` | Do not offload the K, Q, V to the GPU. This saves VRAM but reduces the performance. |
-| `--cache-capacity CACHE_CAPACITY`   | Maximum cache capacity (llama-cpp-python). Examples: 2000MiB, 2GiB. When provided without units, bytes will be assumed. |
-| `--row_split`                               | Split the model by rows across GPUs. This may improve multi-gpu performance. |
-| `--streaming-llm`                           | Activate StreamingLLM to avoid re-evaluating the entire prompt when old messages are removed. |
-| `--attention-sink-size ATTENTION_SINK_SIZE` | StreamingLLM: number of sink tokens. Only used if the trimmed prompt doesn't share a prefix with the old prompt. |
-
-#### ExLlamav2
-
-| Flag             | Description |
->>>>>>> 1934cb61
 |------------------|-------------|
 | `--gpu-split`      | 逗号分隔的列表，指定每个GPU设备用于模型层的VRAM（以GB为单位）。示例：20,7,7。|
 | `--max_seq_len MAX_SEQ_LEN`            | 最大序列长度。|
